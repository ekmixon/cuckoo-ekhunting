%reset-button {
	-webkit-appearance: none;
	border: 0;

	&:focus {
		outline: 0;
	}
}

.grouped-buttons {
	display: flex;
	width: 100%;
	align-items: stretch;
	background-color: #fff;

	button, a {

		@extend %reset-button;
		background-color: #fff;
		color: #545454;
		padding: 10px 0;
		flex-basis: 100%;
		font-weight: 500;
		text-align: center;
		text-decoration: none;

		&:active {
			background-color: #e5e5e5;
		}

		&.active {
			background-color: $cuckoo_secundary_color;
			font-weight: 700;
			color: #fff;
		}

		&:hover, &:focus, &:active {
			text-decoration: none;
		}

		@include cuckoo-theme('cyborg') {
			background-color: $cyborg_primary_color;
			color: $cyborg_text_color;

			&.active {
				background-color: $cyborg_panel_color;
				color: $cyborg_secundary_color;
			}
		}

		@include cuckoo-theme('night') {
			background-color: $night_accent_color;
			color: $night_text_color;

			&.active {
				background-color: $night_darker_color;
				color: $cyborg_secundary_color;
			}
		}

	}

	&__bordered {
		@extend .grouped-buttons;
		background: transparent;
		margin-bottom: 15px;

		button, a {
			display: flex;
			background-color: #fff;
			padding: 10px 5px 10px 20px;
			border: 1px solid $cuckoo_border_color;
			border-right-width: 0;

			&:first-child { border-radius: 8px 0 0 8px; }
			&:last-child { 
				border-radius: 0 8px 8px 0; 
				border-right-width: 1px;
			}

			&:not(.active):not(.disabled):not([data-total="0"]) {
				&:hover{ background-color: #EFEFEF; }
			}

			.button-badge {
				display: inline-block;
				margin-left: auto;
				font-size: 12px;
				font-weight: 700;
				color: #fff;
				background-color: $cuckoo_default_grey;
				border-radius: 50px;
				padding: 3px 10px;
				vertical-align: middle;
			}

			&.active { 
				border-color: darken($cuckoo_secundary_color, 10); 
				border-right-width: 1px;

				& + button,
				& + a {
					border-left-width: 0px;
				}

				.button-badge {
					background-color: #fff;
					color: $cuckoo_secundary_color;
				}

			}

			&[data-total="0"]:not(.active),
			&.disabled:not(.active) {
				border-right-color: #ccc;
				color: #E1E1E1;

				.button-badge { background-color: #E1E1E1; }
				&:active { background-color: #fff; }
			}

			&.disabled:hover {
				cursor: not-allowed;
			}

			&.no-badge {
				flex: 0 0 auto;
				padding: 10px;
			}

		}

		@include cuckoo-theme('cyborg') {

			button, a {
				border-color: $cyborg_border_color;

				.button-badge {
					background-color: #000;
					color: $cyborg_secundary_color;
				}

				&:not(.active):not(.disabled):not([data-total="0"]) {
					&:hover {
						background-color: lighten($cyborg_primary_color, 10);
					}
				}

				&[data-total="0"] {
					opacity: .5;
					.button-badge {
						background-color: #000;
					}
				}

				&:hover, &:active, &:focus { text-decoration: none; }
			}

		}

		@include cuckoo-theme('night') {

			button, a {
				border-color: $night_border_color;
				background-color: $night_primary_color;

				.button-badge {
					background-color: #000;
					color: $night_text_color;
				}

				&[data-total="0"] {
					opacity: .5;
					.button-badge {
						background-color: #000;
					}
				}

				&:not(.active):not(.disabled):not([data-total="0"]) {
					&:hover {
						background-color: darken($night_primary_color, 5);
					}
				}

				&:hover, &:active, &:focus { text-decoration: none; }
			}

		}

	}

}

// default button
.button {

	-webkit-appearance: none;
	border: 0;

	color: #fff;
	font-weight: 600;
	background-color: #6297F8;
	padding: 5px 10px;
	border-radius: 4px;
	border-bottom: 1px solid #4F7CCF;

	&:hover {
		color: #fff;
		background-color: darken(#6297F8, 5);
		border-bottom-color: darken(#4F7CCF, 5);
		text-decoration: none;
	}

	&:focus,
	&:active {
		outline: none;
		text-decoration: none;
	}

	&--lg {
		@extend .button;
		font-size: 16px;
		padding: 5px 15px;
		border-bottom-width: 2px;
	}

	&.outline {
		background-color: transparent;
		border: 2px solid #fff;
	}

<<<<<<< HEAD
	&.inversed {
		background-color: transparent;
		border: 0;
		color: #6297F8;

		&:hover {
			color: darken(#6297F8, 5);
		}
	}

	.fa {
		margin-right: 5px;
	}

=======
	@include cuckoo-theme('cyborg') {
		color: #fff; 
	}
>>>>>>> 36b3402e
}<|MERGE_RESOLUTION|>--- conflicted
+++ resolved
@@ -229,7 +229,6 @@
 		border: 2px solid #fff;
 	}
 
-<<<<<<< HEAD
 	&.inversed {
 		background-color: transparent;
 		border: 0;
@@ -244,9 +243,7 @@
 		margin-right: 5px;
 	}
 
-=======
 	@include cuckoo-theme('cyborg') {
 		color: #fff; 
 	}
->>>>>>> 36b3402e
 }