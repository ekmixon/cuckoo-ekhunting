--- conflicted
+++ resolved
@@ -1,7 +1,6 @@
 {
 	"main": {
 		"js/vendor.js@concat": [
-<<<<<<< HEAD
 			"jquery/dist/jquery.js",
 			"bootstrap/dist/js/bootstrap.js",
 			"datatables/media/js/jquery.dataTables.js",
@@ -9,9 +8,7 @@
 			"dataTables/media/js/dataTables.responsive.js",
 			"highlight/src/highlight.js",
 			"js-cookie/src/js.cookie.js",
-=======
 			"jquery-ui/jquery-ui.js",
->>>>>>> 36b3402e
 			"handlebars/handlebars.js",
 			"string/dist/string.js",
 			"moment/moment.js",
