# Copyright (C) 2016-2018 Cuckoo Foundation.
# This file is part of Cuckoo Sandbox - http://www.cuckoosandbox.org
# See the file 'docs/LICENSE' for copying permission.

from cuckoo.common.config import cast

def _041_042(c):
    c["cuckoo"]["cuckoo"]["analysis_size_limit"] = 104857600
    c["virtualbox"]["virtualbox"]["timeout"] = 300
    c["vmware"] = {
        "vmware": {
            "mode": "gui",
            "path": "/usr/bin/vmrun",
            "machines": ["cuckoo1"],
        },
        "cuckoo1": {
            "label": "../vmware-xp3.vmx,Snapshot1",
            "platform": "windows",
            "ip": "192.168.54.111",
        },
    }
    return c

def _042_050(c):
    analysis_timeout = c["cuckoo"]["cuckoo"].pop("analysis_timeout", None)
    critical_timeout = c["cuckoo"]["cuckoo"].pop("critical_timeout", None)
    c["cuckoo"]["cuckoo"]["version_check"] = True
    c["cuckoo"]["cuckoo"]["memory_dump"] = False
    c["cuckoo"]["processing"] = {
        "analysis_size_limit": c["cuckoo"]["cuckoo"].pop(
            "analysis_size_limit", None
        ),
        "resolve_dns": True,
    }
    c["cuckoo"]["database"] = {
        "connection": None,
        "timeout": None,
    }
    timeout = c["virtualbox"]["virtualbox"].pop("timeout", None)
    c["cuckoo"]["timeouts"] = {
        "default": cast("cuckoo:timeouts:default", analysis_timeout),
        "critical": cast("cuckoo:timeouts:critical", critical_timeout),
        "vm_state": cast("cuckoo:timeouts:vm_state", timeout),
    }
    sniffer = c["cuckoo"]["cuckoo"].pop("use_sniffer", None)
    c["cuckoo"]["sniffer"] = {
        "enabled": sniffer,
        "tcpdump": "/usr/sbin/tcpdump",
        "interface": "vboxnet0",
        "bpf": None,
    }
    c["cuckoo"]["graylog"] = {
        "enabled": False,
        "host": "localhost",
        "port": 12201,
        "level": "error",
    }
    return c

def _050_060(c):
    c["cuckoo"]["resultserver"] = {
        "ip": "192.168.56.1",
        "port": 2042,
        "store_csvs": False,
        "upload_max_size": 10485760,
    }
    c["processing"] = {
        "analysisinfo": {
            "enabled": True,
        },
        "behavior": {
            "enabled": True,
        },
        "debug": {
            "enabled": True,
        },
        "dropped": {
            "enabled": True,
        },
        "network": {
            "enabled": True,
        },
        "static": {
            "enabled": True,
        },
        "strings": {
            "enabled": True,
        },
        "targetinfo": {
            "enabled": True,
        },
        "virustotal": {
            "enabled": True,
            "key": "a0283a2c3d55728300d064874239b5346fb991317e8449fe43c902879d758088",
        },
    }
    return c

def _060_100(c):
    c["auxiliary"] = {
        "sniffer": {
            "enabled": cast(
                "auxiliary:sniffer:enabled",
                c["cuckoo"]["sniffer"]["enabled"]
            ),
            "tcpdump": c["cuckoo"]["sniffer"]["tcpdump"],
            "interface": c["cuckoo"]["sniffer"]["interface"],
            "bpf": c["cuckoo"]["sniffer"].get("bpf"),
        },
    }
    c["cuckoo"].pop("sniffer", None)
    c["cuckoo"]["cuckoo"]["delete_bin_copy"] = False
    machinery = c["cuckoo"]["cuckoo"].pop("machine_manager", None)
    c["cuckoo"]["cuckoo"]["machinery"] = machinery
    c["cuckoo"]["cuckoo"]["reschedule"] = False
    c["cuckoo"]["cuckoo"]["process_results"] = True
    c["cuckoo"]["cuckoo"]["max_analysis_count"] = 0
    c["cuckoo"]["cuckoo"]["freespace"] = 64
    c["cuckoo"].pop("graylog", None)
    c["esx"] = {
        "esx": {
            "dsn": "esx://127.0.0.1/?no_verify=1",
            "username": "username_goes_here",
            "password": "password_goes_here",
            "machines": ["analysis1"],
        },
        "analysis1": {
            "label": "cuckoo1",
            "platform": "windows",
            "snapshot": "clean_snapshot",
            "ip": "192.168.122.105",
        }
    }
    c["memory"] = {
        "basic": {
            "guest_profile": "WinXPSP2x86",
            "delete_memdump": False,
        },
        "malfind": {
            "enabled": True,
            "filter": True,
        },
        "apihooks": {
            "enabled": False,
            "filter": True,
        },
        "pslist": {
            "enabled": True,
            "filter": False,
        },
        "psxview": {
            "enabled": True,
            "filter": False,
        },
        "callbacks": {
            "enabled": True,
            "filter": False,
        },
        "idt": {
            "enabled": True,
            "filter": False,
        },
        "timers": {
            "enabled": True,
            "filter": False,
        },
        "messagehooks": {
            "enabled": False,
            "filter": False,
        },
        "getsids": {
            "enabled": True,
            "filter": False,
        },
        "privs": {
            "enabled": True,
            "filter": False,
        },
        "dlllist": {
            "enabled": True,
            "filter": True,
        },
        "handles": {
            "enabled": True,
            "filter": True,
        },
        "ldrmodules": {
            "enabled": True,
            "filter": True,
        },
        "mutantscan": {
            "enabled": True,
            "filter": True,
        },
        "devicetree": {
            "enabled": True,
            "filter": True,
        },
        "svcscan": {
            "enabled": True,
            "filter": True,
        },
        "modscan": {
            "enabled": True,
            "filter": True,
        },
        "mask": {
            "enabled": False,
            "pid_generic": None,
        },
    }
    c["processing"]["memory"] = {
        "enabled": False,
    }
    c["reporting"].pop("pickled", None)
    c["reporting"]["mmdef"] = {
        "enabled": False,
    }
    c["reporting"].pop("metadata", None)
    c["reporting"].pop("maec11", None)
    c["reporting"]["maec41"] = {
        "enabled": False,
        "mode": "overview",
        "processtree": True,
        "output_handles": False,
        "static": True,
        "strings": True,
        "virustotal": True,
    }
    c["reporting"]["mongodb"]["host"] = "127.0.0.1"
    c["reporting"]["mongodb"]["port"] = 27017

    for machine in c["vmware"]["vmware"]["machines"]:
        label, snapshot = c["vmware"][machine]["label"].split(",", 1)
        c["vmware"][machine]["label"] = label
        c["vmware"][machine]["snapshot"] = snapshot
    return c

def _100_110(c):
    c["cuckoo"]["cuckoo"]["tmppath"] = "/tmp"
    return c

def _111_120(c):
    c["cuckoo"]["cuckoo"]["terminate_processes"] = False
    c["cuckoo"]["cuckoo"]["max_machines_count"] = 0
    c["cuckoo"]["processing"]["sort_pcap"] = True
    c["memory"]["yarascan"] = {
        "enabled": True,
        "filter": True,
    }
    c["memory"]["ssdt"] = {
        "enabled": True,
        "filter": True,
    }
    c["memory"]["gdt"] = {
        "enabled": True,
        "filter": True,
    }
    c["physical"] = {
        "physical": {
            "machines": ["physical1"],
            "user": "username",
            "password": "password",
        },
        "physical1": {
            "label": "physical1",
            "platform": "windows",
            "ip": "192.168.56.101",
        }
    }
    c["processing"]["procmemory"] = {
        "enabled": True,
    }
    c["processing"]["virustotal"]["timeout"] = 60
    c["reporting"]["jsondump"]["indent"] = 4
    c["reporting"]["jsondump"]["encoding"] = "latin-1"
    c["reporting"]["mongodb"]["db"] = "cuckoo"
    c["reporting"]["mongodb"]["store_memdump"] = True
    c["reporting"].pop("hpfclient", None)

    for machine in c["vmware"]["vmware"]["machines"]:
        c["vmware"][machine]["vmx_path"] = (
            c["vmware"][machine].pop("label", None)
        )

    c["xenserver"] = {
        "xenserver": {
            "user": "root",
            "password": "changeme",
            "url": "https://xenserver",
            "machines": ["cuckoo1"],
        },
        "cuckoo1": {
            "uuid": "00000000-0000-0000-0000-000000000000",
            "platform": "windows",
            "ip": "192.168.54.111",
        }
    }
    return c

def _120_20c1(c):
    interface = c["auxiliary"]["sniffer"].pop("interface", "vboxnet0")
    c["auxiliary"]["mitm"] = {
        "enabled": False,
        "mitmdump": "/usr/local/bin/mitmdump",
        "port_base": 50000,
        "script": "data/mitm.py",
        "certificate": "bin/cert.p12",
    }
    c["auxiliary"]["services"] = {
        "enabled": False,
        "services": "honeyd",
        "timeout": 0,
    }
    c["avd"] = {
        "avd": {
            "mode": "headless",
            "emulator_path": "/home/cuckoo/android-sdk-linux/tools/emulator",
            "adb_path": "/home/cuckoo/android-sdk-linux/platform-tools/adb",
            "avd_path": "/home/cuckoo/.android/avd",
            "reference_machine": "cuckoo-bird",
            "machines": ["cuckoo1"],
        },
        "cuckoo1": {
            "label": "cuckoo1",
            "platform": "android",
            "ip": "127.0.0.1",
            "emulator_port": 5554,
            "resultserver_ip": "10.0.2.2",
            "resultserver_port": 2042,
        },
    }
    c["cuckoo"]["cuckoo"]["max_vmstartup_count"] = 10
    c["cuckoo"]["cuckoo"]["rooter"] = "/tmp/cuckoo-rooter"
    c["cuckoo"]["routing"] = {
        "route": "none",
        "internet": "none",
    }
    c["cuckoo"]["resultserver"].pop("store_csvs", None)
    if c["cuckoo"]["timeouts"]["vm_state"] == 300:
        c["cuckoo"]["timeouts"]["vm_state"] = 60
    c["esx"]["esx"]["interface"] = "eth0"
    c["kvm"]["kvm"]["interface"] = "virbr0"
    c["memory"]["sockscan"] = {
        "enabled": True,
        "filter": False,
    }
    c["memory"]["netscan"] = {
        "enabled": True,
        "filter": False,
    }
    c["physical"]["physical"]["interface"] = "eth0"
    c["physical"]["fog"] = {
        "hostname": "none",
        "username": "fog",
        "password": "password",
    }
    c["processing"]["apkinfo"] = {
        "enabled": False,
        "decompilation_threshold": 5000000,
    }
    c["processing"]["baseline"] = {
        "enabled": False,
    }
    c["processing"]["buffer"] = {
        "enabled": True,
    }
    c["processing"]["droidmon"] = {
        "enabled": False,
    }
    c["processing"]["dumptls"] = {
        "enabled": True,
    }
    c["processing"]["googleplay"] = {
        "enabled": False,
        "android_id": None,
        "google_login": None,
        "google_password": None,
    }
    c["processing"]["procmemory"]["idapro"] = False
    c["processing"]["screenshots"] = {
        "enabled": False,
        "tesseract": "/usr/bin/tesseract",
    }
    c["processing"]["snort"] = {
        "enabled": False,
        "snort": "/usr/local/bin/snort",
        "conf": "/etc/snort/snort.conf",
    }
    c["processing"]["suricata"] = {
        "enabled": False,
        "suricata": "/usr/bin/suricata",
        "conf": "/etc/suricata/suricata.yaml",
        "eve_log": "eve.json",
        "files_log": "files-json.log",
        "files_dir": "files",
        "socket": None,
    }
    c["processing"]["virustotal"]["scan"] = False
    c["qemu"] = {
        "qemu": {
            "path": "/usr/bin/qemu-system-x86_64",
            "machines": ["vm1", "vm2"],
            "interface": "qemubr",
        },
        "vm1": {
            "label": "vm1",
            "image": "/home/rep/vms/qvm_wheezy64_1.qcow2",
            "platform": "linux",
            "ip": "192.168.55.2",
            "interface": "qemubr",
            "resultserver_ip": "192.168.55.1",
            "tags": "debian_wheezy,64_bit",
        },
        "vm2": {
            "label": "vm2",
            "image": "/home/rep/vms/qvm_wheezy64_1.qcow2",
            "arch": "mipsel",
            "kernel_path": "{imagepath}/vmlinux-3.16.0-4-4kc-malta-mipsel",
            "platform": "linux",
            "ip": "192.168.55.3",
            "interface": "qemubr",
            "tags": "debian_wheezy,mipsel",
        },
    }
    c["reporting"]["jsondump"]["calls"] = True
    c["reporting"].pop("mmdef", None)
    c["reporting"].pop("maec41", None)
    c["reporting"]["reporthtml"]["enabled"] = False
    c["reporting"]["mongodb"]["paginate"] = 100
    c["reporting"]["moloch"] = {
        "enabled": False,
        "host": None,
        "moloch_capture": "/data/moloch/bin/moloch-capture",
        "conf": "/data/moloch/etc/config.ini",
        "instance": "cuckoo",
    }
    c["virtualbox"]["virtualbox"]["mode"] = "headless"
    c["virtualbox"]["virtualbox"]["interface"] = interface
    c["virtualbox"]["honeyd"] = {
        "label": "honeyd",
        "platform": "linux",
        "ip": "192.168.56.102",
        "tags": "service, honeyd",
        "options": "nictrace noagent",
    }
    c["vmware"]["vmware"]["interface"] = "virbr0"
    c["vpn"] = {
        "vpn": {
            "enabled": False,
            "vpns": "vpn0",
        },
        "vpn0": {
            "name": "vpn0",
            "description": "Spain, Europe",
            "interface": "tun0",
        },
    }
    c["vsphere"] = {
        "vsphere": {
            "host": "10.0.0.1",
            "port": 443,
            "user": "username_goes_here",
            "pwd": "password_goes_here",
            "machines": ["analysis1"],
            "interface": "eth0",
        },
        "analysis1": {
            "label": "cuckoo1",
            "platform": "windows",
            "snapshot": "cuckoo_ready_running",
            "ip": "192.168.1.1",
        },
    }
    c["xenserver"]["xenserver"]["interface"] = "virbr0"
    return c

def _20c1_20c2(c):
    c["auxiliary"]["reboot"] = {
        "enabled": True,
    }
    c["cuckoo"]["routing"]["rt_table"] = "main"
    c["cuckoo"]["routing"]["auto_rt"] = True
    if c["cuckoo"]["timeouts"]["critical"] == 600:
        c["cuckoo"]["timeouts"]["critical"] = 60
    c["processing"]["misp"] = {
        "enabled": False,
        "url": None,
        "apikey": None,
        "maxioc": 100,
    }
    c["processing"]["network"]["whitelist-dns"] = False
    c["processing"]["network"]["allowed-dns"] = None
    c["processing"]["procmemory"]["extract_img"] = True
    c["processing"]["procmemory"]["dump_delete"] = False
    c["processing"]["procmon"] = {
        "enabled": True,
    }
    c["processing"]["static"]["pdf_timeout"] = 60
    c["processing"]["irma"] = {
        "enabled": False,
        "timeout": 60,
        "scan": False,
        "force": False,
        "url": None,
    }
    c["reporting"]["elasticsearch"] = {
        "enabled": False,
        "hosts": "127.0.0.1",
        "calls": False,
        "index": "cuckoo",
        "index_time_pattern": "yearly",
        "cuckoo_node": None,
    }
    c["reporting"]["notification"] = {
        "enabled": False,
        "url": None,
        "identifier": None,
    }
    c["reporting"]["mattermost"] = {
        "enabled": False,
        "username": "cuckoo",
        "url": None,
        "myurl": None,
        "show-virustotal": False,
        "show-signatures": False,
        "show-urls": False,
        "hash-filename": False,
    }

    c["vpn"]["vpn"].pop("auto_rt", None)
    for vpn in c["vpn"]["vpn"]["vpns"].split(","):
        if not vpn.strip():
            continue

        c["vpn"][vpn.strip()]["rt_table"] = c["vpn"][vpn.strip()]["interface"]

    return c

def _20c2_200(c):
    if c["auxiliary"]["mitm"]["script"] == "data/mitm.py":
        c["auxiliary"]["mitm"]["script"] = "mitm.py"
    if c["cuckoo"]["cuckoo"]["freespace"] == 64:
        c["cuckoo"]["cuckoo"]["freespace"] = 1024
    if c["cuckoo"]["cuckoo"]["tmppath"] == "/tmp":
        c["cuckoo"]["cuckoo"]["tmppath"] = None
    if c["cuckoo"]["processing"]["analysis_size_limit"] == 100*1024*1024:
        c["cuckoo"]["processing"]["analysis_size_limit"] = 128*1024*1024
    if c["cuckoo"]["resultserver"]["upload_max_size"] == 10*1024*1024:
        c["cuckoo"]["resultserver"]["upload_max_size"] = 128*1024*1024
    c["cuckoo"]["feedback"] = {
        "enabled": False,
        "name": None,
        "company": None,
        "email": None,
    }
    c["processing"]["network"]["whitelist_dns"] = cast(
        "processing:network:whitelist_dns",
        c["processing"]["network"].pop("whitelist-dns", None)
    )
    c["processing"]["network"]["allowed_dns"] = cast(
        "processing:network:allowed_dns",
        c["processing"]["network"].pop("allowed-dns", None)
    )
    c["processing"]["procmemory"]["extract_dll"] = False
    # If default key, disable VirusTotal by default.
    if c["processing"]["virustotal"]["key"] == "a0283a2c3d55728300d064874239b5346fb991317e8449fe43c902879d758088":
        c["processing"]["virustotal"]["enabled"] = False
    for vm in c["qemu"]:
        if "kernel_path" in c["qemu"][vm]:
            c["qemu"][vm]["kernel"] = c["qemu"][vm].pop("kernel_path")
    if c["qemu"]["qemu"]["machines"] == ["vm1", "vm2"]:
        c["qemu"]["qemu"]["machines"].append("vm3")
        c["qemu"]["vm3"] = {
            "label": "vm3",
            "image": "/home/rep/vms/qvm_wheezy64_1.qcow2",
            "arch": "arm",
            "platform": "linux",
            "ip": "192.168.55.4",
            "interface": "qemubr",
            "tags": "debian_wheezy,arm",
            "kernel": "{imagepath}/vmlinuz-3.2.0-4-versatile-arm",
            "initrd": "{imagepath}/initrd-3.2.0-4-versatile-arm",
        }
    c["reporting"]["elasticsearch"]["hosts"] = cast(
        "reporting:elasticsearch:hosts",
        c["reporting"]["elasticsearch"]["hosts"]
    )
    c["reporting"]["elasticsearch"]["timeout"] = 300
    c["reporting"]["feedback"] = {
        "enabled": False,
    }
    c["reporting"]["jsondump"].pop("encoding")
    c["reporting"]["misp"] = {
        "enabled": False,
        "url": None,
        "apikey": None,
        "mode": "maldoc ipaddr hashes url",
    }
    c["reporting"]["mattermost"]["hash_url"] = False
    old_items = (
        "show-virustotal", "show-signatures", "show-urls", "hash-filename",
    )
    for old_item in old_items:
        new_item = old_item.replace("-", "_")
        c["reporting"]["mattermost"][new_item] = cast(
            "reporting:mattermost:%s" % new_item,
            c["reporting"]["mattermost"].pop(old_item, False)
        )

    c["reporting"]["moloch"]["insecure"] = False
    c["reporting"]["mongodb"]["username"] = None
    c["reporting"]["mongodb"]["password"] = None

    if "url" not in c["reporting"]["notification"]:
        c["reporting"]["notification"]["url"] = None

    c["reporting"]["singlefile"] = {
        "enabled": cast(
            "reporting:singlefile:enabled",
            c["reporting"]["reporthtml"]["enabled"]
        ),
        "html": cast(
            "reporting:singlefile:html",
            c["reporting"]["reporthtml"]["enabled"]
        ),
        "pdf": False,
    }
    c["reporting"].pop("reporthtml")

    c["routing"] = {
        "routing": {
            "drop": False,
        },
        "inetsim": {
            "enabled": False,
            "server": "192.168.56.1",
        },
        "tor": {
            "enabled": False,
            "dnsport": 5353,
            "proxyport": 9040,
        },
        "vpn": {
            "enabled": cast(
                "routing:vpn:enabled", c["vpn"]["vpn"].pop("enabled", None)
            ),
            "vpns": [],
        },
    }

    for item in ("route", "internet", "rt_table", "auto_rt"):
        c["routing"]["routing"][item] = cast(
            "routing:routing:%s" % item, c["cuckoo"]["routing"].pop(item, None)
        )

    for vpn in c["vpn"]["vpn"]["vpns"].split(","):
        if not vpn.strip():
            continue

        c["routing"]["vpn"]["vpns"].append(vpn.strip())
        c["routing"][vpn.strip()] = c["vpn"].pop(vpn.strip(), None)

    c.pop("vpn", None)
    c["vsphere"]["vsphere"]["unverified_ssl"] = False
    return c

def _200_201(c):
    c["memory"]["mask"]["pid_generic"] = cast(
        "memory:mask:pid_generic", c["memory"]["mask"]["pid_generic"]
    )
    return c

def _201_202(c):
    machineries = (
        "virtualbox", "avd", "esx", "kvm", "physical", "qemu", "vmware",
        "vsphere", "xenserver",
    )
    for machinery in machineries:
        for machine in c[machinery][machinery]["machines"]:
            c[machinery][machine]["osprofile"] = None
    return c

def _203_204(c):
    c["processing"]["extracted"] = {
        "enabled": True,
    }
    for machine in c["qemu"]["qemu"]["machines"]:
        c["qemu"][machine]["snapshot"] = None
        c["qemu"][machine]["enable_kvm"] = False
    return c

def _204_205(c):
    if c["auxiliary"]["mitm"]["script"] == "mitm.py":
        c["auxiliary"]["mitm"]["script"] = "stuff/mitm.py"
    return c

def _205_206(c):
    c["auxiliary"]["replay"] = {
        "enabled": True,
        "mitmdump": "/usr/local/bin/mitmdump",
        "port_base": 51000,
    }
    c["cuckoo"]["remotecontrol"] = {
        "enabled": False,
        "guacd_host": "localhost",
        "guacd_port": 4822,
    }
    c["routing"]["inetsim"]["ports"] = None
    c["virtualbox"]["controlports"] = "5000-5050"
    return c

def _206_210(c):

    c["auxiliary"]["replay"]["certificate"] = "bin/cert.p12"
<<<<<<< HEAD
    c["routing"]["socks5"] = {
        "dnsport": 53
    }
    c["auxiliary"]["redsocks"] = {
        "enabled": True,
        "redsocks": "/usr/sbin/redsocks",
        "delete_config": False,
    }
=======
    # We'd like to provide a secure default, but let's not inconvenience
    # upgrading users. TODO Might need to revisited once we write back config.
    c["cuckoo"]["cuckoo"]["api_token"] = None
    c["cuckoo"]["cuckoo"]["web_secret"] = None
>>>>>>> 11c39297
    return c

migrations = {
    "0.4.0": ("0.4.1", None),
    "0.4.1": ("0.4.2", _041_042),
    "0.4.2": ("0.5.0", _042_050),
    "0.5.0": ("0.6.0", _050_060),
    "0.6.0": ("1.0.0", _060_100),
    "1.0.0": ("1.1.0", _100_110),
    "1.1.0": ("1.1.1", None),
    "1.1.1": ("1.2.0", _111_120),
    "1.2.0": ("2.0-rc1", _120_20c1),
    "2.0-rc1": ("2.0-rc2", _20c1_20c2),
    "2.0-rc2": ("2.0.0", _20c2_200),
    "2.0.0": ("2.0.1", _200_201),
    "2.0.1": ("2.0.2", _201_202),
    "2.0.2": ("2.0.3", None),
    "2.0.3": ("2.0.4", _203_204),
    "2.0.4": ("2.0.5", _204_205),
    "2.0.5": ("2.0.6", _205_206),
    "2.0.6": ("2.1.0", _206_210),

    # We're also capable of migrating away from 2.0-dev which basically means
    # that we might have to a partial migration from either 2.0-rc2 or 2.0-rc1.
    # TODO Most likely we'll have to work out some tweaks in the migrations.
    # TODO Provide the option to push out feedback to the Core Developers if
    # an exception occurs during the configuration migration phase.
    "2.0-dev": ("1.2.0", None),
}

# Mapping from actual version numbers to "full" / beautified version numbers.
mapping = {
    "0.4": "0.4.0", "0.5": "0.5.0", "0.6": "0.6.0", "1.0": "1.0.0",
    "1.1": "1.1.0", "1.2": "1.2.0",
}

def migrate(c, current, to=None):
    """Upgrade the configuration 'c' from 'current' to 'to'."""
    while current != to and mapping.get(current, current) in migrations:
        current, migration = migrations[mapping.get(current, current)]
        c = migration(c) if migration else c
    return c<|MERGE_RESOLUTION|>--- conflicted
+++ resolved
@@ -711,9 +711,7 @@
     return c
 
 def _206_210(c):
-
     c["auxiliary"]["replay"]["certificate"] = "bin/cert.p12"
-<<<<<<< HEAD
     c["routing"]["socks5"] = {
         "dnsport": 53
     }
@@ -722,12 +720,10 @@
         "redsocks": "/usr/sbin/redsocks",
         "delete_config": False,
     }
-=======
     # We'd like to provide a secure default, but let's not inconvenience
     # upgrading users. TODO Might need to revisited once we write back config.
     c["cuckoo"]["cuckoo"]["api_token"] = None
     c["cuckoo"]["cuckoo"]["web_secret"] = None
->>>>>>> 11c39297
     return c
 
 migrations = {
