--- conflicted
+++ resolved
@@ -424,16 +424,9 @@
 
 @app.route("/api/group/<int:group_id>/profiles", methods=["POST"])
 def update_profile_group(group_id):
-<<<<<<< HEAD
-    profile_ids = filter(None, request.form.getlist("profile_ids"))
-
-    if not isinstance(profile_ids, list):
-        return json_error(400, "profile_ids must be a list of integer ids")
-=======
     profile_ids = filter(
         None, [p for p in request.form.get("profile_ids", "").split(",")]
     )
->>>>>>> 2da72f87
 
     try:
         profile_ids = [int(p) for p in profile_ids]
@@ -544,11 +537,7 @@
     browser = request.form.get("browser", "").lower()
     route = request.form.get("route", "").lower()
     country = request.form.get("country", "").lower()
-<<<<<<< HEAD
-    tags = filter(None, request.form.getlist("tags"))
-=======
     tags = filter(None, [p for p in request.form.get("tags", "").split(",")])
->>>>>>> 2da72f87
 
     if not name:
         return json_error(400, "No name provided")
@@ -616,11 +605,7 @@
     browser = request.form.get("browser", "").lower()
     route = request.form.get("route", "").lower()
     country = request.form.get("country", "").lower()
-<<<<<<< HEAD
-    tags = filter(None, request.form.getlist("tags"))
-=======
     tags = filter(None, [p for p in request.form.get("tags", "").split(",")])
->>>>>>> 2da72f87
 
     if browser not in BROWSERS.values():
         return json_error(400, "%r is not a valid browser choice" % browser)
