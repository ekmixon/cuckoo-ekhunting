--- conflicted
+++ resolved
@@ -129,15 +129,11 @@
 
 @app.route("/settings/profiles")
 def profiles_view():
-<<<<<<< HEAD
-    return render_template("profiles.html")
-=======
     return render_template(
         "profiles.html", browsers=[{k:v} for k, v in BROWSERS.iteritems()],
         tags=[t.to_dict() for t in db.db.list_tags()],
         routes=get_available_routes(), route_countries=get_route_countries()
     )
->>>>>>> 98b434c0
 
 #
 # API routes
