/*
  SVG as Base64 for non-image rendering purposes and performance
 */
/*
  usage: background-image: pattern($pattern-var)
 */
/*
  Colors
 */
/*
  usage:

  ---
  a.link {
    @include underline(red, 1px, 5px, true)
  }

  ---
  above renders a red 'underline' with a 1px width, offsetted 5px from the bottom of
  its parent.
  param $color: the color of the stroke
  param $thickness: width of the stroke
  param $offset: distance from text to stroke
  param $round-cap: toggle round-capped line
 */
.editor-ui .url-groups, .app__header .nav > ul, .app__header .controls, table.table tbody tr.info-expansion > td .meta-summary, .tabs > ul {
  padding: 0;
  margin: 0;
  list-style: none;
  display: flex;
  align-items: center; }

.editor-ui .url-groups {
  flex-direction: column; }

.search-bar input, .search-bar button, .editor-ui .editor textarea {
  -webkit-appearance: none;
  border: 0;
  box-shadow: 0; }

.editor-ui .editor .url-list > li textarea, .diary-ui .columns > * > div ul textarea,
.disabled-text-field {
  display: block;
  border-radius: 4px;
  background: #eee;
  border: 1px solid #d5d5d5;
  padding: 10px 15px;
  height: 45px;
  overflow: hidden;
  box-sizing: border-box;
  resize: none; }
  .editor-ui .editor .url-list > li textarea:hover, .diary-ui .columns > * > div ul textarea:hover,
  .disabled-text-field:hover {
    cursor: pointer;
    background-color: #fff;
    border-color: #d5d5d5; }
  .editor-ui .editor .url-list > li textarea:focus, .diary-ui .columns > * > div ul textarea:focus,
  .disabled-text-field:focus {
    outline: none; }

.clear-padding {
  padding: 0 !important; }

.clear-margin {
  margin: 0 !important; }

/*! normalize-scss | MIT/GPLv2 License | bit.ly/normalize-scss */
/* Document
       ========================================================================== */
/**
     * 1. Correct the line height in all browsers.
     * 2. Prevent adjustments of font size after orientation changes in
     *    IE on Windows Phone and in iOS.
     */
html {
  line-height: 1.15;
  /* 1 */
  -ms-text-size-adjust: 100%;
  /* 2 */
  -webkit-text-size-adjust: 100%;
  /* 2 */ }

/* Sections
       ========================================================================== */
/**
     * Remove the margin in all browsers (opinionated).
     */
body {
  margin: 0; }

/**
     * Add the correct display in IE 9-.
     */
article,
aside,
footer,
header,
nav,
section {
  display: block; }

/**
     * Correct the font size and margin on `h1` elements within `section` and
     * `article` contexts in Chrome, Firefox, and Safari.
     */
h1 {
  font-size: 2em;
  margin: 0.67em 0; }

/* Grouping content
       ========================================================================== */
/**
     * Add the correct display in IE 9-.
     */
figcaption,
figure {
  display: block; }

/**
     * Add the correct margin in IE 8.
     */
figure {
  margin: 1em 40px; }

/**
     * 1. Add the correct box sizing in Firefox.
     * 2. Show the overflow in Edge and IE.
     */
hr {
  box-sizing: content-box;
  /* 1 */
  height: 0;
  /* 1 */
  overflow: visible;
  /* 2 */ }

/**
     * Add the correct display in IE.
     */
main {
  display: block; }

/**
     * 1. Correct the inheritance and scaling of font size in all browsers.
     * 2. Correct the odd `em` font sizing in all browsers.
     */
pre {
  font-family: monospace, monospace;
  /* 1 */
  font-size: 1em;
  /* 2 */ }

/* Links
       ========================================================================== */
/**
     * 1. Remove the gray background on active links in IE 10.
     * 2. Remove gaps in links underline in iOS 8+ and Safari 8+.
     */
a {
  background-color: transparent;
  /* 1 */
  -webkit-text-decoration-skip: objects;
  /* 2 */ }

/* Text-level semantics
       ========================================================================== */
/**
     * 1. Remove the bottom border in Chrome 57- and Firefox 39-.
     * 2. Add the correct text decoration in Chrome, Edge, IE, Opera, and Safari.
     */
abbr[title] {
  border-bottom: none;
  /* 1 */
  text-decoration: underline;
  /* 2 */
  text-decoration: underline dotted;
  /* 2 */ }

/**
     * Prevent the duplicate application of `bolder` by the next rule in Safari 6.
     */
b,
strong {
  font-weight: inherit; }

/**
     * Add the correct font weight in Chrome, Edge, and Safari.
     */
b,
strong {
  font-weight: bolder; }

/**
     * 1. Correct the inheritance and scaling of font size in all browsers.
     * 2. Correct the odd `em` font sizing in all browsers.
     */
code,
kbd,
samp {
  font-family: monospace, monospace;
  /* 1 */
  font-size: 1em;
  /* 2 */ }

/**
     * Add the correct font style in Android 4.3-.
     */
dfn {
  font-style: italic; }

/**
     * Add the correct background and color in IE 9-.
     */
mark {
  background-color: #ff0;
  color: #000; }

/**
     * Add the correct font size in all browsers.
     */
small {
  font-size: 80%; }

/**
     * Prevent `sub` and `sup` elements from affecting the line height in
     * all browsers.
     */
sub,
sup {
  font-size: 75%;
  line-height: 0;
  position: relative;
  vertical-align: baseline; }

sub {
  bottom: -0.25em; }

sup {
  top: -0.5em; }

/* Embedded content
       ========================================================================== */
/**
     * Add the correct display in IE 9-.
     */
audio,
video {
  display: inline-block; }

/**
     * Add the correct display in iOS 4-7.
     */
audio:not([controls]) {
  display: none;
  height: 0; }

/**
     * Remove the border on images inside links in IE 10-.
     */
img {
  border-style: none; }

/**
     * Hide the overflow in IE.
     */
svg:not(:root) {
  overflow: hidden; }

/* Forms
       ========================================================================== */
/**
     * 1. Change the font styles in all browsers (opinionated).
     * 2. Remove the margin in Firefox and Safari.
     */
button,
input,
optgroup,
select,
textarea {
  font-family: sans-serif;
  /* 1 */
  font-size: 100%;
  /* 1 */
  line-height: 1.15;
  /* 1 */
  margin: 0;
  /* 2 */ }

/**
     * Show the overflow in IE.
     */
button {
  overflow: visible; }

/**
     * Remove the inheritance of text transform in Edge, Firefox, and IE.
     * 1. Remove the inheritance of text transform in Firefox.
     */
button,
select {
  /* 1 */
  text-transform: none; }

/**
     * 1. Prevent a WebKit bug where (2) destroys native `audio` and `video`
     *    controls in Android 4.
     * 2. Correct the inability to style clickable types in iOS and Safari.
     */
button,
html [type="button"],
[type="reset"],
[type="submit"] {
  -webkit-appearance: button;
  /* 2 */ }

button,
[type="button"],
[type="reset"],
[type="submit"] {
  /**
       * Remove the inner border and padding in Firefox.
       */
  /**
       * Restore the focus styles unset by the previous rule.
       */ }
  button::-moz-focus-inner,
  [type="button"]::-moz-focus-inner,
  [type="reset"]::-moz-focus-inner,
  [type="submit"]::-moz-focus-inner {
    border-style: none;
    padding: 0; }
  button:-moz-focusring,
  [type="button"]:-moz-focusring,
  [type="reset"]:-moz-focusring,
  [type="submit"]:-moz-focusring {
    outline: 1px dotted ButtonText; }

/**
     * Show the overflow in Edge.
     */
input {
  overflow: visible; }

/**
     * 1. Add the correct box sizing in IE 10-.
     * 2. Remove the padding in IE 10-.
     */
[type="checkbox"],
[type="radio"] {
  box-sizing: border-box;
  /* 1 */
  padding: 0;
  /* 2 */ }

/**
     * Correct the cursor style of increment and decrement buttons in Chrome.
     */
[type="number"]::-webkit-inner-spin-button,
[type="number"]::-webkit-outer-spin-button {
  height: auto; }

/**
     * 1. Correct the odd appearance in Chrome and Safari.
     * 2. Correct the outline style in Safari.
     */
[type="search"] {
  -webkit-appearance: textfield;
  /* 1 */
  outline-offset: -2px;
  /* 2 */
  /**
       * Remove the inner padding and cancel buttons in Chrome and Safari on macOS.
       */ }
  [type="search"]::-webkit-search-cancel-button, [type="search"]::-webkit-search-decoration {
    -webkit-appearance: none; }

/**
     * 1. Correct the inability to style clickable types in iOS and Safari.
     * 2. Change font properties to `inherit` in Safari.
     */
::-webkit-file-upload-button {
  -webkit-appearance: button;
  /* 1 */
  font: inherit;
  /* 2 */ }

/**
     * Correct the padding in Firefox.
     */
fieldset {
  padding: 0.35em 0.75em 0.625em; }

/**
     * 1. Correct the text wrapping in Edge and IE.
     * 2. Correct the color inheritance from `fieldset` elements in IE.
     * 3. Remove the padding so developers are not caught out when they zero out
     *    `fieldset` elements in all browsers.
     */
legend {
  box-sizing: border-box;
  /* 1 */
  display: table;
  /* 1 */
  max-width: 100%;
  /* 1 */
  padding: 0;
  /* 3 */
  color: inherit;
  /* 2 */
  white-space: normal;
  /* 1 */ }

/**
     * 1. Add the correct display in IE 9-.
     * 2. Add the correct vertical alignment in Chrome, Firefox, and Opera.
     */
progress {
  display: inline-block;
  /* 1 */
  vertical-align: baseline;
  /* 2 */ }

/**
     * Remove the default vertical scrollbar in IE.
     */
textarea {
  overflow: auto; }

/* Interactive
       ========================================================================== */
/*
     * Add the correct display in Edge, IE, and Firefox.
     */
details {
  display: block; }

/*
     * Add the correct display in all browsers.
     */
summary {
  display: list-item; }

/*
     * Add the correct display in IE 9-.
     */
menu {
  display: block; }

/* Scripting
       ========================================================================== */
/**
     * Add the correct display in IE 9-.
     */
canvas {
  display: inline-block; }

/**
     * Add the correct display in IE.
     */
template {
  display: none; }

/* Hidden
       ========================================================================== */
/**
     * Add the correct display in IE 10-.
     */
[hidden] {
  display: none; }

@font-face {
  font-family: "Roboto";
  src: url("/static/fonts/roboto/Roboto-Regular.eot");
  src: local("Roboto Regular"), local("Roboto-Regular"), url("/static/fonts/roboto/Roboto-Regular.eot?#iefix") format("embedded-opentype"), url("/static/fonts/roboto/Roboto-Regular.woff2") format("woff2"), url("/static/fonts/roboto/Roboto-Regular.woff") format("woff"), url("/static/fonts/roboto/Roboto-Regular.ttf") format("truetype"), url("/static/fonts/roboto/Roboto-Regular.svg#Roboto") format("svg");
  font-weight: 400;
  font-style: normal; }

@font-face {
  font-family: "Roboto-Regular";
  src: url("/static/fonts/roboto/Roboto-Regular.eot");
  src: local("Roboto Regular"), local("Roboto-Regular"), url("/static/fonts/roboto/Roboto-Regular.eot?#iefix") format("embedded-opentype"), url("/static/fonts/roboto/Roboto-Regular.woff2") format("woff2"), url("/static/fonts/roboto/Roboto-Regular.woff") format("woff"), url("/static/fonts/roboto/Roboto-Regular.ttf") format("truetype"), url("/static/fonts/roboto/Roboto-Regular.svg#Roboto") format("svg"); }

@font-face {
  font-family: "Roboto";
  src: url("/static/fonts/roboto/Roboto-RegularItalic.eot");
  src: local("Roboto RegularItalic"), local("Roboto-RegularItalic"), url("/static/fonts/roboto/Roboto-RegularItalic.eot?#iefix") format("embedded-opentype"), url("/static/fonts/roboto/Roboto-RegularItalic.woff2") format("woff2"), url("/static/fonts/roboto/Roboto-RegularItalic.woff") format("woff"), url("/static/fonts/roboto/Roboto-RegularItalic.ttf") format("truetype"), url("/static/fonts/roboto/Roboto-RegularItalic.svg#Roboto") format("svg");
  font-weight: 400;
  font-style: italic; }

@font-face {
  font-family: "Roboto-RegularItalic";
  src: url("/static/fonts/roboto/Roboto-RegularItalic.eot");
  src: local("Roboto RegularItalic"), local("Roboto-RegularItalic"), url("/static/fonts/roboto/Roboto-RegularItalic.eot?#iefix") format("embedded-opentype"), url("/static/fonts/roboto/Roboto-RegularItalic.woff2") format("woff2"), url("/static/fonts/roboto/Roboto-RegularItalic.woff") format("woff"), url("/static/fonts/roboto/Roboto-RegularItalic.ttf") format("truetype"), url("/static/fonts/roboto/Roboto-RegularItalic.svg#Roboto") format("svg"); }

@font-face {
  font-family: "Roboto";
  src: url("/static/fonts/roboto/Roboto-Light.eot");
  src: local("Roboto Light"), local("Roboto-Light"), url("/static/fonts/roboto/Roboto-Light.eot?#iefix") format("embedded-opentype"), url("/static/fonts/roboto/Roboto-Light.woff2") format("woff2"), url("/static/fonts/roboto/Roboto-Light.woff") format("woff"), url("/static/fonts/roboto/Roboto-Light.ttf") format("truetype"), url("/static/fonts/roboto/Roboto-Light.svg#Roboto") format("svg");
  font-weight: 300;
  font-style: normal; }

@font-face {
  font-family: "Roboto-Light";
  src: url("/static/fonts/roboto/Roboto-Light.eot");
  src: local("Roboto Light"), local("Roboto-Light"), url("/static/fonts/roboto/Roboto-Light.eot?#iefix") format("embedded-opentype"), url("/static/fonts/roboto/Roboto-Light.woff2") format("woff2"), url("/static/fonts/roboto/Roboto-Light.woff") format("woff"), url("/static/fonts/roboto/Roboto-Light.ttf") format("truetype"), url("/static/fonts/roboto/Roboto-Light.svg#Roboto") format("svg"); }

@font-face {
  font-family: "Roboto";
  src: url("/static/fonts/roboto/Roboto-LightItalic.eot");
  src: local("Roboto LightItalic"), local("Roboto-LightItalic"), url("/static/fonts/roboto/Roboto-LightItalic.eot?#iefix") format("embedded-opentype"), url("/static/fonts/roboto/Roboto-LightItalic.woff2") format("woff2"), url("/static/fonts/roboto/Roboto-LightItalic.woff") format("woff"), url("/static/fonts/roboto/Roboto-LightItalic.ttf") format("truetype"), url("/static/fonts/roboto/Roboto-LightItalic.svg#Roboto") format("svg");
  font-weight: 300;
  font-style: italic; }

@font-face {
  font-family: "Roboto-LightItalic";
  src: url("/static/fonts/roboto/Roboto-LightItalic.eot");
  src: local("Roboto LightItalic"), local("Roboto-LightItalic"), url("/static/fonts/roboto/Roboto-LightItalic.eot?#iefix") format("embedded-opentype"), url("/static/fonts/roboto/Roboto-LightItalic.woff2") format("woff2"), url("/static/fonts/roboto/Roboto-LightItalic.woff") format("woff"), url("/static/fonts/roboto/Roboto-LightItalic.ttf") format("truetype"), url("/static/fonts/roboto/Roboto-LightItalic.svg#Roboto") format("svg"); }

@font-face {
  font-family: "Roboto";
  src: url("/static/fonts/roboto/Roboto-Thin.eot");
  src: local("Roboto Thin"), local("Roboto-Thin"), url("/static/fonts/roboto/Roboto-Thin.eot?#iefix") format("embedded-opentype"), url("/static/fonts/roboto/Roboto-Thin.woff2") format("woff2"), url("/static/fonts/roboto/Roboto-Thin.woff") format("woff"), url("/static/fonts/roboto/Roboto-Thin.ttf") format("truetype"), url("/static/fonts/roboto/Roboto-Thin.svg#Roboto") format("svg");
  font-weight: 100;
  font-style: normal; }

@font-face {
  font-family: "Roboto-Thin";
  src: url("/static/fonts/roboto/Roboto-Thin.eot");
  src: local("Roboto Thin"), local("Roboto-Thin"), url("/static/fonts/roboto/Roboto-Thin.eot?#iefix") format("embedded-opentype"), url("/static/fonts/roboto/Roboto-Thin.woff2") format("woff2"), url("/static/fonts/roboto/Roboto-Thin.woff") format("woff"), url("/static/fonts/roboto/Roboto-Thin.ttf") format("truetype"), url("/static/fonts/roboto/Roboto-Thin.svg#Roboto") format("svg"); }

@font-face {
  font-family: "Roboto";
  src: url("/static/fonts/roboto/Roboto-ThinItalic.eot");
  src: local("Roboto ThinItalic"), local("Roboto-ThinItalic"), url("/static/fonts/roboto/Roboto-ThinItalic.eot?#iefix") format("embedded-opentype"), url("/static/fonts/roboto/Roboto-ThinItalic.woff2") format("woff2"), url("/static/fonts/roboto/Roboto-ThinItalic.woff") format("woff"), url("/static/fonts/roboto/Roboto-ThinItalic.ttf") format("truetype"), url("/static/fonts/roboto/Roboto-ThinItalic.svg#Roboto") format("svg");
  font-weight: 100;
  font-style: italic; }

@font-face {
  font-family: "Roboto-ThinItalic";
  src: url("/static/fonts/roboto/Roboto-ThinItalic.eot");
  src: local("Roboto ThinItalic"), local("Roboto-ThinItalic"), url("/static/fonts/roboto/Roboto-ThinItalic.eot?#iefix") format("embedded-opentype"), url("/static/fonts/roboto/Roboto-ThinItalic.woff2") format("woff2"), url("/static/fonts/roboto/Roboto-ThinItalic.woff") format("woff"), url("/static/fonts/roboto/Roboto-ThinItalic.ttf") format("truetype"), url("/static/fonts/roboto/Roboto-ThinItalic.svg#Roboto") format("svg"); }

@font-face {
  font-family: "Roboto";
  src: url("/static/fonts/roboto/Roboto-Medium.eot");
  src: local("Roboto Medium"), local("Roboto-Medium"), url("/static/fonts/roboto/Roboto-Medium.eot?#iefix") format("embedded-opentype"), url("/static/fonts/roboto/Roboto-Medium.woff2") format("woff2"), url("/static/fonts/roboto/Roboto-Medium.woff") format("woff"), url("/static/fonts/roboto/Roboto-Medium.ttf") format("truetype"), url("/static/fonts/roboto/Roboto-Medium.svg#Roboto") format("svg");
  font-weight: 500;
  font-style: normal; }

@font-face {
  font-family: "Roboto-Medium";
  src: url("/static/fonts/roboto/Roboto-Medium.eot");
  src: local("Roboto Medium"), local("Roboto-Medium"), url("/static/fonts/roboto/Roboto-Medium.eot?#iefix") format("embedded-opentype"), url("/static/fonts/roboto/Roboto-Medium.woff2") format("woff2"), url("/static/fonts/roboto/Roboto-Medium.woff") format("woff"), url("/static/fonts/roboto/Roboto-Medium.ttf") format("truetype"), url("/static/fonts/roboto/Roboto-Medium.svg#Roboto") format("svg"); }

@font-face {
  font-family: "Roboto";
  src: url("/static/fonts/roboto/Roboto-MediumItalic.eot");
  src: local("Roboto MediumItalic"), local("Roboto-MediumItalic"), url("/static/fonts/roboto/Roboto-MediumItalic.eot?#iefix") format("embedded-opentype"), url("/static/fonts/roboto/Roboto-MediumItalic.woff2") format("woff2"), url("/static/fonts/roboto/Roboto-MediumItalic.woff") format("woff"), url("/static/fonts/roboto/Roboto-MediumItalic.ttf") format("truetype"), url("/static/fonts/roboto/Roboto-MediumItalic.svg#Roboto") format("svg");
  font-weight: 500;
  font-style: italic; }

@font-face {
  font-family: "Roboto-MediumItalic";
  src: url("/static/fonts/roboto/Roboto-MediumItalic.eot");
  src: local("Roboto MediumItalic"), local("Roboto-MediumItalic"), url("/static/fonts/roboto/Roboto-MediumItalic.eot?#iefix") format("embedded-opentype"), url("/static/fonts/roboto/Roboto-MediumItalic.woff2") format("woff2"), url("/static/fonts/roboto/Roboto-MediumItalic.woff") format("woff"), url("/static/fonts/roboto/Roboto-MediumItalic.ttf") format("truetype"), url("/static/fonts/roboto/Roboto-MediumItalic.svg#Roboto") format("svg"); }

@font-face {
  font-family: "Roboto";
  src: url("/static/fonts/roboto/Roboto-Bold.eot");
  src: local("Roboto Bold"), local("Roboto-Bold"), url("/static/fonts/roboto/Roboto-Bold.eot?#iefix") format("embedded-opentype"), url("/static/fonts/roboto/Roboto-Bold.woff2") format("woff2"), url("/static/fonts/roboto/Roboto-Bold.woff") format("woff"), url("/static/fonts/roboto/Roboto-Bold.ttf") format("truetype"), url("/static/fonts/roboto/Roboto-Bold.svg#Roboto") format("svg");
  font-weight: 700;
  font-style: normal; }

@font-face {
  font-family: "Roboto-Bold";
  src: url("/static/fonts/roboto/Roboto-Bold.eot");
  src: local("Roboto Bold"), local("Roboto-Bold"), url("/static/fonts/roboto/Roboto-Bold.eot?#iefix") format("embedded-opentype"), url("/static/fonts/roboto/Roboto-Bold.woff2") format("woff2"), url("/static/fonts/roboto/Roboto-Bold.woff") format("woff"), url("/static/fonts/roboto/Roboto-Bold.ttf") format("truetype"), url("/static/fonts/roboto/Roboto-Bold.svg#Roboto") format("svg"); }

@font-face {
  font-family: "Roboto";
  src: url("/static/fonts/roboto/Roboto-BoldItalic.eot");
  src: local("Roboto BoldItalic"), local("Roboto-BoldItalic"), url("/static/fonts/roboto/Roboto-BoldItalic.eot?#iefix") format("embedded-opentype"), url("/static/fonts/roboto/Roboto-BoldItalic.woff2") format("woff2"), url("/static/fonts/roboto/Roboto-BoldItalic.woff") format("woff"), url("/static/fonts/roboto/Roboto-BoldItalic.ttf") format("truetype"), url("/static/fonts/roboto/Roboto-BoldItalic.svg#Roboto") format("svg");
  font-weight: 700;
  font-style: italic; }

@font-face {
  font-family: "Roboto-BoldItalic";
  src: url("/static/fonts/roboto/Roboto-BoldItalic.eot");
  src: local("Roboto BoldItalic"), local("Roboto-BoldItalic"), url("/static/fonts/roboto/Roboto-BoldItalic.eot?#iefix") format("embedded-opentype"), url("/static/fonts/roboto/Roboto-BoldItalic.woff2") format("woff2"), url("/static/fonts/roboto/Roboto-BoldItalic.woff") format("woff"), url("/static/fonts/roboto/Roboto-BoldItalic.ttf") format("truetype"), url("/static/fonts/roboto/Roboto-BoldItalic.svg#Roboto") format("svg"); }

@font-face {
  font-family: "Roboto";
  src: url("/static/fonts/roboto/Roboto-Black.eot");
  src: local("Roboto Black"), local("Roboto-Black"), url("/static/fonts/roboto/Roboto-Black.eot?#iefix") format("embedded-opentype"), url("/static/fonts/roboto/Roboto-Black.woff2") format("woff2"), url("/static/fonts/roboto/Roboto-Black.woff") format("woff"), url("/static/fonts/roboto/Roboto-Black.ttf") format("truetype"), url("/static/fonts/roboto/Roboto-Black.svg#Roboto") format("svg");
  font-weight: 900;
  font-style: normal; }

@font-face {
  font-family: "Roboto-Black";
  src: url("/static/fonts/roboto/Roboto-Black.eot");
  src: local("Roboto Black"), local("Roboto-Black"), url("/static/fonts/roboto/Roboto-Black.eot?#iefix") format("embedded-opentype"), url("/static/fonts/roboto/Roboto-Black.woff2") format("woff2"), url("/static/fonts/roboto/Roboto-Black.woff") format("woff"), url("/static/fonts/roboto/Roboto-Black.ttf") format("truetype"), url("/static/fonts/roboto/Roboto-Black.svg#Roboto") format("svg"); }

@font-face {
  font-family: "Roboto";
  src: url("/static/fonts/roboto/Roboto-BlackItalic.eot");
  src: local("Roboto BlackItalic"), local("Roboto-BlackItalic"), url("/static/fonts/roboto/Roboto-BlackItalic.eot?#iefix") format("embedded-opentype"), url("/static/fonts/roboto/Roboto-BlackItalic.woff2") format("woff2"), url("/static/fonts/roboto/Roboto-BlackItalic.woff") format("woff"), url("/static/fonts/roboto/Roboto-BlackItalic.ttf") format("truetype"), url("/static/fonts/roboto/Roboto-BlackItalic.svg#Roboto") format("svg");
  font-weight: 900;
  font-style: italic; }

@font-face {
  font-family: "Roboto-BlackItalic";
  src: url("/static/fonts/roboto/Roboto-BlackItalic.eot");
  src: local("Roboto BlackItalic"), local("Roboto-BlackItalic"), url("/static/fonts/roboto/Roboto-BlackItalic.eot?#iefix") format("embedded-opentype"), url("/static/fonts/roboto/Roboto-BlackItalic.woff2") format("woff2"), url("/static/fonts/roboto/Roboto-BlackItalic.woff") format("woff"), url("/static/fonts/roboto/Roboto-BlackItalic.ttf") format("truetype"), url("/static/fonts/roboto/Roboto-BlackItalic.svg#Roboto") format("svg"); }

/*!
 * Font Awesome Pro 5.1.1 by @fontawesome - https://fontawesome.com
 * License - https://fontawesome.com/license (Commercial License)
 */
.fa,
.fas,
table.table td a.follow-link i:before,
table.table tbody tr.expanded [data-expand-row] i,
table.table tbody tr.expanded > td.icon-cell .fal,
table.table tbody tr.expanded > td.icon-cell .editor-ui .editor.loading:after,
.editor-ui table.table tbody tr.expanded > td.icon-cell .editor.loading:after,
table.table tbody tr.expanded > td.icon-cell .editor-ui .editor.idle:after,
.editor-ui table.table tbody tr.expanded > td.icon-cell .editor.idle:after,
table.table tbody tr.expanded > td.icon-cell .configure-block__control.checkbox label:before,
.configure-block__control.checkbox table.table tbody tr.expanded > td.icon-cell label:before,
table.table tbody tr.expanded > td.icon-cell .configure-block__control.radio label:before,
.configure-block__control.radio table.table tbody tr.expanded > td.icon-cell label:before,
table.table tbody tr.expanded > td.icon-cell .configure-block + .multi-select > ul > li label:before,
.configure-block + .multi-select > ul > li table.table tbody tr.expanded > td.icon-cell label:before,
.configure-block__control--wrapper.caret:after,
.far,
.diary-ui .data-list li button.expand:hover i,
.fal,
.editor-ui .editor.loading:after,
.editor-ui .editor.idle:after,
.configure-block__control.checkbox label:before,
.configure-block__control.radio label:before,
.configure-block + .multi-select > ul > li label:before,
.fab {
  -moz-osx-font-smoothing: grayscale;
  -webkit-font-smoothing: antialiased;
  display: inline-block;
  font-style: normal;
  font-variant: normal;
  text-rendering: auto;
  line-height: 1; }

.fa-lg {
  font-size: 1.33333em;
  line-height: 0.75em;
  vertical-align: -.0667em; }

.fa-xs {
  font-size: .75em; }

.fa-sm {
  font-size: .875em; }

.fa-1x {
  font-size: 1em; }

.fa-2x {
  font-size: 2em; }

.fa-3x {
  font-size: 3em; }

.fa-4x {
  font-size: 4em; }

.fa-5x {
  font-size: 5em; }

.fa-6x {
  font-size: 6em; }

.fa-7x {
  font-size: 7em; }

.fa-8x {
  font-size: 8em; }

.fa-9x {
  font-size: 9em; }

.fa-10x {
  font-size: 10em; }

.fa-fw {
  text-align: center;
  width: 1.25em; }

.fa-ul {
  list-style-type: none;
  margin-left: 2.5em;
  padding-left: 0; }
  .fa-ul > li {
    position: relative; }

.fa-li {
  left: -2em;
  position: absolute;
  text-align: center;
  width: 2em;
  line-height: inherit; }

.fa-border {
  border: solid 0.08em #eee;
  border-radius: .1em;
  padding: .2em .25em .15em; }

.fa-pull-left {
  float: left; }

.fa-pull-right {
  float: right; }

.fa.fa-pull-left,
.fas.fa-pull-left,
table.table td a.follow-link i.fa-pull-left:before,
table.table tbody tr.expanded [data-expand-row] i.fa-pull-left,
table.table tbody tr.expanded > td.icon-cell .fa-pull-left.fal,
table.table tbody tr.expanded > td.icon-cell .editor-ui .fa-pull-left.editor.loading:after,
.editor-ui table.table tbody tr.expanded > td.icon-cell .fa-pull-left.editor.loading:after,
table.table tbody tr.expanded > td.icon-cell .editor-ui .fa-pull-left.editor.idle:after,
.editor-ui table.table tbody tr.expanded > td.icon-cell .fa-pull-left.editor.idle:after,
table.table tbody tr.expanded > td.icon-cell .configure-block__control.checkbox label.fa-pull-left:before,
.configure-block__control.checkbox table.table tbody tr.expanded > td.icon-cell label.fa-pull-left:before,
table.table tbody tr.expanded > td.icon-cell .configure-block__control.radio label.fa-pull-left:before,
.configure-block__control.radio table.table tbody tr.expanded > td.icon-cell label.fa-pull-left:before,
table.table tbody tr.expanded > td.icon-cell .configure-block + .multi-select > ul > li label.fa-pull-left:before,
.configure-block + .multi-select > ul > li table.table tbody tr.expanded > td.icon-cell label.fa-pull-left:before,
.fa-pull-left.configure-block__control--wrapper.caret:after,
.far.fa-pull-left,
.diary-ui .data-list li button.expand:hover i.fa-pull-left,
.fal.fa-pull-left,
.editor-ui .fa-pull-left.editor.loading:after,
.editor-ui .fa-pull-left.editor.idle:after,
.configure-block__control.checkbox label.fa-pull-left:before,
.configure-block__control.radio label.fa-pull-left:before,
.configure-block + .multi-select > ul > li label.fa-pull-left:before,
.fab.fa-pull-left {
  margin-right: .3em; }

.fa.fa-pull-right,
.fas.fa-pull-right,
table.table td a.follow-link i.fa-pull-right:before,
table.table tbody tr.expanded [data-expand-row] i.fa-pull-right,
table.table tbody tr.expanded > td.icon-cell .fa-pull-right.fal,
table.table tbody tr.expanded > td.icon-cell .editor-ui .fa-pull-right.editor.loading:after,
.editor-ui table.table tbody tr.expanded > td.icon-cell .fa-pull-right.editor.loading:after,
table.table tbody tr.expanded > td.icon-cell .editor-ui .fa-pull-right.editor.idle:after,
.editor-ui table.table tbody tr.expanded > td.icon-cell .fa-pull-right.editor.idle:after,
table.table tbody tr.expanded > td.icon-cell .configure-block__control.checkbox label.fa-pull-right:before,
.configure-block__control.checkbox table.table tbody tr.expanded > td.icon-cell label.fa-pull-right:before,
table.table tbody tr.expanded > td.icon-cell .configure-block__control.radio label.fa-pull-right:before,
.configure-block__control.radio table.table tbody tr.expanded > td.icon-cell label.fa-pull-right:before,
table.table tbody tr.expanded > td.icon-cell .configure-block + .multi-select > ul > li label.fa-pull-right:before,
.configure-block + .multi-select > ul > li table.table tbody tr.expanded > td.icon-cell label.fa-pull-right:before,
.fa-pull-right.configure-block__control--wrapper.caret:after,
.far.fa-pull-right,
.diary-ui .data-list li button.expand:hover i.fa-pull-right,
.fal.fa-pull-right,
.editor-ui .fa-pull-right.editor.loading:after,
.editor-ui .fa-pull-right.editor.idle:after,
.configure-block__control.checkbox label.fa-pull-right:before,
.configure-block__control.radio label.fa-pull-right:before,
.configure-block + .multi-select > ul > li label.fa-pull-right:before,
.fab.fa-pull-right {
  margin-left: .3em; }

.fa-spin, .editor-ui .editor.loading:after, .editor-ui .editor.idle.loading:after {
  animation: fa-spin 2s infinite linear; }

.fa-pulse {
  animation: fa-spin 1s infinite steps(8); }

@keyframes fa-spin {
  0% {
    transform: rotate(0deg); }
  100% {
    transform: rotate(360deg); } }

.fa-rotate-90 {
  -ms-filter: "progid:DXImageTransform.Microsoft.BasicImage(rotation=1)";
  transform: rotate(90deg); }

.fa-rotate-180 {
  -ms-filter: "progid:DXImageTransform.Microsoft.BasicImage(rotation=2)";
  transform: rotate(180deg); }

.fa-rotate-270 {
  -ms-filter: "progid:DXImageTransform.Microsoft.BasicImage(rotation=3)";
  transform: rotate(270deg); }

.fa-flip-horizontal {
  -ms-filter: "progid:DXImageTransform.Microsoft.BasicImage(rotation=0, mirror=1)";
  transform: scale(-1, 1); }

.fa-flip-vertical {
  -ms-filter: "progid:DXImageTransform.Microsoft.BasicImage(rotation=2, mirror=1)";
  transform: scale(1, -1); }

.fa-flip-horizontal.fa-flip-vertical {
  -ms-filter: "progid:DXImageTransform.Microsoft.BasicImage(rotation=2, mirror=1)";
  transform: scale(-1, -1); }

:root .fa-rotate-90,
:root .fa-rotate-180,
:root .fa-rotate-270,
:root .fa-flip-horizontal,
:root .fa-flip-vertical {
  filter: none; }

.fa-stack {
  display: inline-block;
  height: 2em;
  line-height: 2em;
  position: relative;
  vertical-align: middle;
  width: 2em; }

.fa-stack-1x,
.fa-stack-2x {
  left: 0;
  position: absolute;
  text-align: center;
  width: 100%; }

.fa-stack-1x {
  line-height: inherit; }

.fa-stack-2x {
  font-size: 2em; }

.fa-inverse {
  color: #fff; }

/* Font Awesome uses the Unicode Private Use Area (PUA) to ensure screen
readers do not read off random characters that represent icons */
.fa-500px:before {
  content: "\f26e"; }

.fa-accessible-icon:before {
  content: "\f368"; }

.fa-accusoft:before {
  content: "\f369"; }

.fa-address-book:before {
  content: "\f2b9"; }

.fa-address-card:before {
  content: "\f2bb"; }

.fa-adjust:before {
  content: "\f042"; }

.fa-adn:before {
  content: "\f170"; }

.fa-adversal:before {
  content: "\f36a"; }

.fa-affiliatetheme:before {
  content: "\f36b"; }

.fa-alarm-clock:before {
  content: "\f34e"; }

.fa-algolia:before {
  content: "\f36c"; }

.fa-align-center:before {
  content: "\f037"; }

.fa-align-justify:before {
  content: "\f039"; }

.fa-align-left:before {
  content: "\f036"; }

.fa-align-right:before {
  content: "\f038"; }

.fa-allergies:before {
  content: "\f461"; }

.fa-amazon:before {
  content: "\f270"; }

.fa-amazon-pay:before {
  content: "\f42c"; }

.fa-ambulance:before {
  content: "\f0f9"; }

.fa-american-sign-language-interpreting:before {
  content: "\f2a3"; }

.fa-amilia:before {
  content: "\f36d"; }

.fa-anchor:before {
  content: "\f13d"; }

.fa-android:before {
  content: "\f17b"; }

.fa-angellist:before {
  content: "\f209"; }

.fa-angle-double-down:before {
  content: "\f103"; }

.fa-angle-double-left:before {
  content: "\f100"; }

.fa-angle-double-right:before {
  content: "\f101"; }

.fa-angle-double-up:before {
  content: "\f102"; }

.fa-angle-down:before {
  content: "\f107"; }

.fa-angle-left:before {
  content: "\f104"; }

.fa-angle-right:before {
  content: "\f105"; }

.fa-angle-up:before {
  content: "\f106"; }

.fa-angry:before {
  content: "\f556"; }

.fa-angrycreative:before {
  content: "\f36e"; }

.fa-angular:before {
  content: "\f420"; }

.fa-app-store:before {
  content: "\f36f"; }

.fa-app-store-ios:before {
  content: "\f370"; }

.fa-apper:before {
  content: "\f371"; }

.fa-apple:before {
  content: "\f179"; }

.fa-apple-pay:before {
  content: "\f415"; }

.fa-archive:before {
  content: "\f187"; }

.fa-archway:before {
  content: "\f557"; }

.fa-arrow-alt-circle-down:before {
  content: "\f358"; }

.fa-arrow-alt-circle-left:before {
  content: "\f359"; }

.fa-arrow-alt-circle-right:before {
  content: "\f35a"; }

.fa-arrow-alt-circle-up:before {
  content: "\f35b"; }

.fa-arrow-alt-down:before {
  content: "\f354"; }

.fa-arrow-alt-from-bottom:before {
  content: "\f346"; }

.fa-arrow-alt-from-left:before {
  content: "\f347"; }

.fa-arrow-alt-from-right:before {
  content: "\f348"; }

.fa-arrow-alt-from-top:before {
  content: "\f349"; }

.fa-arrow-alt-left:before {
  content: "\f355"; }

.fa-arrow-alt-right:before {
  content: "\f356"; }

.fa-arrow-alt-square-down:before {
  content: "\f350"; }

.fa-arrow-alt-square-left:before {
  content: "\f351"; }

.fa-arrow-alt-square-right:before {
  content: "\f352"; }

.fa-arrow-alt-square-up:before {
  content: "\f353"; }

.fa-arrow-alt-to-bottom:before {
  content: "\f34a"; }

.fa-arrow-alt-to-left:before {
  content: "\f34b"; }

.fa-arrow-alt-to-right:before {
  content: "\f34c"; }

.fa-arrow-alt-to-top:before {
  content: "\f34d"; }

.fa-arrow-alt-up:before {
  content: "\f357"; }

.fa-arrow-circle-down:before {
  content: "\f0ab"; }

.fa-arrow-circle-left:before {
  content: "\f0a8"; }

.fa-arrow-circle-right:before {
  content: "\f0a9"; }

.fa-arrow-circle-up:before {
  content: "\f0aa"; }

.fa-arrow-down:before {
  content: "\f063"; }

.fa-arrow-from-bottom:before {
  content: "\f342"; }

.fa-arrow-from-left:before {
  content: "\f343"; }

.fa-arrow-from-right:before {
  content: "\f344"; }

.fa-arrow-from-top:before {
  content: "\f345"; }

.fa-arrow-left:before {
  content: "\f060"; }

.fa-arrow-right:before {
  content: "\f061"; }

.fa-arrow-square-down:before {
  content: "\f339"; }

.fa-arrow-square-left:before {
  content: "\f33a"; }

.fa-arrow-square-right:before {
  content: "\f33b"; }

.fa-arrow-square-up:before {
  content: "\f33c"; }

.fa-arrow-to-bottom:before {
  content: "\f33d"; }

.fa-arrow-to-left:before {
  content: "\f33e"; }

.fa-arrow-to-right:before {
  content: "\f340"; }

.fa-arrow-to-top:before {
  content: "\f341"; }

.fa-arrow-up:before {
  content: "\f062"; }

.fa-arrows:before {
  content: "\f047"; }

.fa-arrows-alt:before {
  content: "\f0b2"; }

.fa-arrows-alt-h:before {
  content: "\f337"; }

.fa-arrows-alt-v:before {
  content: "\f338"; }

.fa-arrows-h:before {
  content: "\f07e"; }

.fa-arrows-v:before {
  content: "\f07d"; }

.fa-assistive-listening-systems:before {
  content: "\f2a2"; }

.fa-asterisk:before {
  content: "\f069"; }

.fa-asymmetrik:before {
  content: "\f372"; }

.fa-at:before {
  content: "\f1fa"; }

.fa-atlas:before {
  content: "\f558"; }

.fa-audible:before {
  content: "\f373"; }

.fa-audio-description:before {
  content: "\f29e"; }

.fa-autoprefixer:before {
  content: "\f41c"; }

.fa-avianex:before {
  content: "\f374"; }

.fa-aviato:before {
  content: "\f421"; }

.fa-award:before {
  content: "\f559"; }

.fa-aws:before {
  content: "\f375"; }

.fa-backspace:before {
  content: "\f55a"; }

.fa-backward:before {
  content: "\f04a"; }

.fa-badge:before {
  content: "\f335"; }

.fa-badge-check:before {
  content: "\f336"; }

.fa-balance-scale:before {
  content: "\f24e"; }

.fa-balance-scale-left:before {
  content: "\f515"; }

.fa-balance-scale-right:before {
  content: "\f516"; }

.fa-ban:before {
  content: "\f05e"; }

.fa-band-aid:before {
  content: "\f462"; }

.fa-bandcamp:before {
  content: "\f2d5"; }

.fa-barcode:before {
  content: "\f02a"; }

.fa-barcode-alt:before {
  content: "\f463"; }

.fa-barcode-read:before {
  content: "\f464"; }

.fa-barcode-scan:before {
  content: "\f465"; }

.fa-bars:before {
  content: "\f0c9"; }

.fa-baseball:before {
  content: "\f432"; }

.fa-baseball-ball:before {
  content: "\f433"; }

.fa-basketball-ball:before {
  content: "\f434"; }

.fa-basketball-hoop:before {
  content: "\f435"; }

.fa-bath:before {
  content: "\f2cd"; }

.fa-battery-bolt:before {
  content: "\f376"; }

.fa-battery-empty:before {
  content: "\f244"; }

.fa-battery-full:before {
  content: "\f240"; }

.fa-battery-half:before {
  content: "\f242"; }

.fa-battery-quarter:before {
  content: "\f243"; }

.fa-battery-slash:before {
  content: "\f377"; }

.fa-battery-three-quarters:before {
  content: "\f241"; }

.fa-bed:before {
  content: "\f236"; }

.fa-beer:before {
  content: "\f0fc"; }

.fa-behance:before {
  content: "\f1b4"; }

.fa-behance-square:before {
  content: "\f1b5"; }

.fa-bell:before {
  content: "\f0f3"; }

.fa-bell-slash:before {
  content: "\f1f6"; }

.fa-bezier-curve:before {
  content: "\f55b"; }

.fa-bicycle:before {
  content: "\f206"; }

.fa-bimobject:before {
  content: "\f378"; }

.fa-binoculars:before {
  content: "\f1e5"; }

.fa-birthday-cake:before {
  content: "\f1fd"; }

.fa-bitbucket:before {
  content: "\f171"; }

.fa-bitcoin:before {
  content: "\f379"; }

.fa-bity:before {
  content: "\f37a"; }

.fa-black-tie:before {
  content: "\f27e"; }

.fa-blackberry:before {
  content: "\f37b"; }

.fa-blanket:before {
  content: "\f498"; }

.fa-blender:before {
  content: "\f517"; }

.fa-blind:before {
  content: "\f29d"; }

.fa-blogger:before {
  content: "\f37c"; }

.fa-blogger-b:before {
  content: "\f37d"; }

.fa-bluetooth:before {
  content: "\f293"; }

.fa-bluetooth-b:before {
  content: "\f294"; }

.fa-bold:before {
  content: "\f032"; }

.fa-bolt:before {
  content: "\f0e7"; }

.fa-bomb:before {
  content: "\f1e2"; }

.fa-bong:before {
  content: "\f55c"; }

.fa-book:before {
  content: "\f02d"; }

.fa-book-heart:before {
  content: "\f499"; }

.fa-book-open:before {
  content: "\f518"; }

.fa-bookmark:before {
  content: "\f02e"; }

.fa-bowling-ball:before {
  content: "\f436"; }

.fa-bowling-pins:before {
  content: "\f437"; }

.fa-box:before {
  content: "\f466"; }

.fa-box-alt:before {
  content: "\f49a"; }

.fa-box-check:before {
  content: "\f467"; }

.fa-box-fragile:before {
  content: "\f49b"; }

.fa-box-full:before {
  content: "\f49c"; }

.fa-box-heart:before {
  content: "\f49d"; }

.fa-box-open:before {
  content: "\f49e"; }

.fa-box-up:before {
  content: "\f49f"; }

.fa-box-usd:before {
  content: "\f4a0"; }

.fa-boxes:before {
  content: "\f468"; }

.fa-boxes-alt:before {
  content: "\f4a1"; }

.fa-boxing-glove:before {
  content: "\f438"; }

.fa-braille:before {
  content: "\f2a1"; }

.fa-briefcase:before {
  content: "\f0b1"; }

.fa-briefcase-medical:before {
  content: "\f469"; }

.fa-broadcast-tower:before {
  content: "\f519"; }

.fa-broom:before {
  content: "\f51a"; }

.fa-browser:before {
  content: "\f37e"; }

.fa-brush:before {
  content: "\f55d"; }

.fa-btc:before {
  content: "\f15a"; }

.fa-bug:before {
  content: "\f188"; }

.fa-building:before {
  content: "\f1ad"; }

.fa-bullhorn:before {
  content: "\f0a1"; }

.fa-bullseye:before {
  content: "\f140"; }

.fa-burn:before {
  content: "\f46a"; }

.fa-buromobelexperte:before {
  content: "\f37f"; }

.fa-bus:before {
  content: "\f207"; }

.fa-bus-alt:before {
  content: "\f55e"; }

.fa-buysellads:before {
  content: "\f20d"; }

.fa-calculator:before {
  content: "\f1ec"; }

.fa-calendar:before {
  content: "\f133"; }

.fa-calendar-alt:before {
  content: "\f073"; }

.fa-calendar-check:before {
  content: "\f274"; }

.fa-calendar-edit:before {
  content: "\f333"; }

.fa-calendar-exclamation:before {
  content: "\f334"; }

.fa-calendar-minus:before {
  content: "\f272"; }

.fa-calendar-plus:before {
  content: "\f271"; }

.fa-calendar-times:before {
  content: "\f273"; }

.fa-camera:before {
  content: "\f030"; }

.fa-camera-alt:before {
  content: "\f332"; }

.fa-camera-retro:before {
  content: "\f083"; }

.fa-cannabis:before {
  content: "\f55f"; }

.fa-capsules:before {
  content: "\f46b"; }

.fa-car:before {
  content: "\f1b9"; }

.fa-caret-circle-down:before {
  content: "\f32d"; }

.fa-caret-circle-left:before {
  content: "\f32e"; }

.fa-caret-circle-right:before {
  content: "\f330"; }

.fa-caret-circle-up:before {
  content: "\f331"; }

.fa-caret-down:before {
  content: "\f0d7"; }

.fa-caret-left:before {
  content: "\f0d9"; }

.fa-caret-right:before {
  content: "\f0da"; }

.fa-caret-square-down:before {
  content: "\f150"; }

.fa-caret-square-left:before {
  content: "\f191"; }

.fa-caret-square-right:before {
  content: "\f152"; }

.fa-caret-square-up:before {
  content: "\f151"; }

.fa-caret-up:before {
  content: "\f0d8"; }

.fa-cart-arrow-down:before {
  content: "\f218"; }

.fa-cart-plus:before {
  content: "\f217"; }

.fa-cc-amazon-pay:before {
  content: "\f42d"; }

.fa-cc-amex:before {
  content: "\f1f3"; }

.fa-cc-apple-pay:before {
  content: "\f416"; }

.fa-cc-diners-club:before {
  content: "\f24c"; }

.fa-cc-discover:before {
  content: "\f1f2"; }

.fa-cc-jcb:before {
  content: "\f24b"; }

.fa-cc-mastercard:before {
  content: "\f1f1"; }

.fa-cc-paypal:before {
  content: "\f1f4"; }

.fa-cc-stripe:before {
  content: "\f1f5"; }

.fa-cc-visa:before {
  content: "\f1f0"; }

.fa-centercode:before {
  content: "\f380"; }

.fa-certificate:before {
  content: "\f0a3"; }

.fa-chalkboard:before {
  content: "\f51b"; }

.fa-chalkboard-teacher:before {
  content: "\f51c"; }

.fa-chart-area:before {
  content: "\f1fe"; }

.fa-chart-bar:before {
  content: "\f080"; }

.fa-chart-line:before {
  content: "\f201"; }

.fa-chart-pie:before {
  content: "\f200"; }

.fa-check:before {
  content: "\f00c"; }

.fa-check-circle:before {
  content: "\f058"; }

.fa-check-double:before {
  content: "\f560"; }

.fa-check-square:before {
  content: "\f14a"; }

.fa-chess:before {
  content: "\f439"; }

.fa-chess-bishop:before {
  content: "\f43a"; }

.fa-chess-bishop-alt:before {
  content: "\f43b"; }

.fa-chess-board:before {
  content: "\f43c"; }

.fa-chess-clock:before {
  content: "\f43d"; }

.fa-chess-clock-alt:before {
  content: "\f43e"; }

.fa-chess-king:before {
  content: "\f43f"; }

.fa-chess-king-alt:before {
  content: "\f440"; }

.fa-chess-knight:before {
  content: "\f441"; }

.fa-chess-knight-alt:before {
  content: "\f442"; }

.fa-chess-pawn:before {
  content: "\f443"; }

.fa-chess-pawn-alt:before {
  content: "\f444"; }

.fa-chess-queen:before {
  content: "\f445"; }

.fa-chess-queen-alt:before {
  content: "\f446"; }

.fa-chess-rook:before {
  content: "\f447"; }

.fa-chess-rook-alt:before {
  content: "\f448"; }

.fa-chevron-circle-down:before {
  content: "\f13a"; }

.fa-chevron-circle-left:before {
  content: "\f137"; }

.fa-chevron-circle-right:before {
  content: "\f138"; }

.fa-chevron-circle-up:before {
  content: "\f139"; }

.fa-chevron-double-down:before {
  content: "\f322"; }

.fa-chevron-double-left:before {
  content: "\f323"; }

.fa-chevron-double-right:before {
  content: "\f324"; }

.fa-chevron-double-up:before {
  content: "\f325"; }

.fa-chevron-down:before {
  content: "\f078"; }

.fa-chevron-left:before {
  content: "\f053"; }

.fa-chevron-right:before {
  content: "\f054"; }

.fa-chevron-square-down:before {
  content: "\f329"; }

.fa-chevron-square-left:before {
  content: "\f32a"; }

.fa-chevron-square-right:before {
  content: "\f32b"; }

.fa-chevron-square-up:before {
  content: "\f32c"; }

.fa-chevron-up:before {
  content: "\f077"; }

.fa-child:before {
  content: "\f1ae"; }

.fa-chrome:before {
  content: "\f268"; }

.fa-church:before {
  content: "\f51d"; }

.fa-circle:before {
  content: "\f111"; }

.fa-circle-notch:before {
  content: "\f1ce"; }

.fa-clipboard:before {
  content: "\f328"; }

.fa-clipboard-check:before {
  content: "\f46c"; }

.fa-clipboard-list:before {
  content: "\f46d"; }

.fa-clock:before {
  content: "\f017"; }

.fa-clone:before {
  content: "\f24d"; }

.fa-closed-captioning:before {
  content: "\f20a"; }

.fa-cloud:before {
  content: "\f0c2"; }

.fa-cloud-download:before {
  content: "\f0ed"; }

.fa-cloud-download-alt:before {
  content: "\f381"; }

.fa-cloud-upload:before {
  content: "\f0ee"; }

.fa-cloud-upload-alt:before {
  content: "\f382"; }

.fa-cloudscale:before {
  content: "\f383"; }

.fa-cloudsmith:before {
  content: "\f384"; }

.fa-cloudversify:before {
  content: "\f385"; }

.fa-club:before {
  content: "\f327"; }

.fa-cocktail:before {
  content: "\f561"; }

.fa-code:before {
  content: "\f121"; }

.fa-code-branch:before {
  content: "\f126"; }

.fa-code-commit:before {
  content: "\f386"; }

.fa-code-merge:before {
  content: "\f387"; }

.fa-codepen:before {
  content: "\f1cb"; }

.fa-codiepie:before {
  content: "\f284"; }

.fa-coffee:before {
  content: "\f0f4"; }

.fa-cog:before {
  content: "\f013"; }

.fa-cogs:before {
  content: "\f085"; }

.fa-coins:before {
  content: "\f51e"; }

.fa-columns:before {
  content: "\f0db"; }

.fa-comment:before {
  content: "\f075"; }

.fa-comment-alt:before {
  content: "\f27a"; }

.fa-comment-alt-check:before {
  content: "\f4a2"; }

.fa-comment-alt-dots:before {
  content: "\f4a3"; }

.fa-comment-alt-edit:before {
  content: "\f4a4"; }

.fa-comment-alt-exclamation:before {
  content: "\f4a5"; }

.fa-comment-alt-lines:before {
  content: "\f4a6"; }

.fa-comment-alt-minus:before {
  content: "\f4a7"; }

.fa-comment-alt-plus:before {
  content: "\f4a8"; }

.fa-comment-alt-slash:before {
  content: "\f4a9"; }

.fa-comment-alt-smile:before {
  content: "\f4aa"; }

.fa-comment-alt-times:before {
  content: "\f4ab"; }

.fa-comment-check:before {
  content: "\f4ac"; }

.fa-comment-dots:before {
  content: "\f4ad"; }

.fa-comment-edit:before {
  content: "\f4ae"; }

.fa-comment-exclamation:before {
  content: "\f4af"; }

.fa-comment-lines:before {
  content: "\f4b0"; }

.fa-comment-minus:before {
  content: "\f4b1"; }

.fa-comment-plus:before {
  content: "\f4b2"; }

.fa-comment-slash:before {
  content: "\f4b3"; }

.fa-comment-smile:before {
  content: "\f4b4"; }

.fa-comment-times:before {
  content: "\f4b5"; }

.fa-comments:before {
  content: "\f086"; }

.fa-comments-alt:before {
  content: "\f4b6"; }

.fa-compact-disc:before {
  content: "\f51f"; }

.fa-compass:before {
  content: "\f14e"; }

.fa-compress:before {
  content: "\f066"; }

.fa-compress-alt:before {
  content: "\f422"; }

.fa-compress-wide:before {
  content: "\f326"; }

.fa-concierge-bell:before {
  content: "\f562"; }

.fa-connectdevelop:before {
  content: "\f20e"; }

.fa-container-storage:before {
  content: "\f4b7"; }

.fa-contao:before {
  content: "\f26d"; }

.fa-conveyor-belt:before {
  content: "\f46e"; }

.fa-conveyor-belt-alt:before {
  content: "\f46f"; }

.fa-cookie:before {
  content: "\f563"; }

.fa-cookie-bite:before {
  content: "\f564"; }

.fa-copy:before {
  content: "\f0c5"; }

.fa-copyright:before {
  content: "\f1f9"; }

.fa-couch:before {
  content: "\f4b8"; }

.fa-cpanel:before {
  content: "\f388"; }

.fa-creative-commons:before {
  content: "\f25e"; }

.fa-creative-commons-by:before {
  content: "\f4e7"; }

.fa-creative-commons-nc:before {
  content: "\f4e8"; }

.fa-creative-commons-nc-eu:before {
  content: "\f4e9"; }

.fa-creative-commons-nc-jp:before {
  content: "\f4ea"; }

.fa-creative-commons-nd:before {
  content: "\f4eb"; }

.fa-creative-commons-pd:before {
  content: "\f4ec"; }

.fa-creative-commons-pd-alt:before {
  content: "\f4ed"; }

.fa-creative-commons-remix:before {
  content: "\f4ee"; }

.fa-creative-commons-sa:before {
  content: "\f4ef"; }

.fa-creative-commons-sampling:before {
  content: "\f4f0"; }

.fa-creative-commons-sampling-plus:before {
  content: "\f4f1"; }

.fa-creative-commons-share:before {
  content: "\f4f2"; }

.fa-creative-commons-zero:before {
  content: "\f4f3"; }

.fa-credit-card:before {
  content: "\f09d"; }

.fa-credit-card-blank:before {
  content: "\f389"; }

.fa-credit-card-front:before {
  content: "\f38a"; }

.fa-cricket:before {
  content: "\f449"; }

.fa-crop:before {
  content: "\f125"; }

.fa-crop-alt:before {
  content: "\f565"; }

.fa-crosshairs:before {
  content: "\f05b"; }

.fa-crow:before {
  content: "\f520"; }

.fa-crown:before {
  content: "\f521"; }

.fa-css3:before {
  content: "\f13c"; }

.fa-css3-alt:before {
  content: "\f38b"; }

.fa-cube:before {
  content: "\f1b2"; }

.fa-cubes:before {
  content: "\f1b3"; }

.fa-curling:before {
  content: "\f44a"; }

.fa-cut:before {
  content: "\f0c4"; }

.fa-cuttlefish:before {
  content: "\f38c"; }

.fa-d-and-d:before {
  content: "\f38d"; }

.fa-dashcube:before {
  content: "\f210"; }

.fa-database:before {
  content: "\f1c0"; }

.fa-deaf:before {
  content: "\f2a4"; }

.fa-delicious:before {
  content: "\f1a5"; }

.fa-deploydog:before {
  content: "\f38e"; }

.fa-deskpro:before {
  content: "\f38f"; }

.fa-desktop:before {
  content: "\f108"; }

.fa-desktop-alt:before {
  content: "\f390"; }

.fa-deviantart:before {
  content: "\f1bd"; }

.fa-diagnoses:before {
  content: "\f470"; }

.fa-diamond:before {
  content: "\f219"; }

.fa-dice:before {
  content: "\f522"; }

.fa-dice-five:before {
  content: "\f523"; }

.fa-dice-four:before {
  content: "\f524"; }

.fa-dice-one:before {
  content: "\f525"; }

.fa-dice-six:before {
  content: "\f526"; }

.fa-dice-three:before {
  content: "\f527"; }

.fa-dice-two:before {
  content: "\f528"; }

.fa-digg:before {
  content: "\f1a6"; }

.fa-digital-ocean:before {
  content: "\f391"; }

.fa-digital-tachograph:before {
  content: "\f566"; }

.fa-discord:before {
  content: "\f392"; }

.fa-discourse:before {
  content: "\f393"; }

.fa-divide:before {
  content: "\f529"; }

.fa-dizzy:before {
  content: "\f567"; }

.fa-dna:before {
  content: "\f471"; }

.fa-dochub:before {
  content: "\f394"; }

.fa-docker:before {
  content: "\f395"; }

.fa-dollar-sign:before {
  content: "\f155"; }

.fa-dolly:before {
  content: "\f472"; }

.fa-dolly-empty:before {
  content: "\f473"; }

.fa-dolly-flatbed:before {
  content: "\f474"; }

.fa-dolly-flatbed-alt:before {
  content: "\f475"; }

.fa-dolly-flatbed-empty:before {
  content: "\f476"; }

.fa-donate:before {
  content: "\f4b9"; }

.fa-door-closed:before {
  content: "\f52a"; }

.fa-door-open:before {
  content: "\f52b"; }

.fa-dot-circle:before {
  content: "\f192"; }

.fa-dove:before {
  content: "\f4ba"; }

.fa-download:before {
  content: "\f019"; }

.fa-draft2digital:before {
  content: "\f396"; }

.fa-drafting-compass:before {
  content: "\f568"; }

.fa-dribbble:before {
  content: "\f17d"; }

.fa-dribbble-square:before {
  content: "\f397"; }

.fa-dropbox:before {
  content: "\f16b"; }

.fa-drum:before {
  content: "\f569"; }

.fa-drum-steelpan:before {
  content: "\f56a"; }

.fa-drupal:before {
  content: "\f1a9"; }

.fa-dumbbell:before {
  content: "\f44b"; }

.fa-dyalog:before {
  content: "\f399"; }

.fa-earlybirds:before {
  content: "\f39a"; }

.fa-ebay:before {
  content: "\f4f4"; }

.fa-edge:before {
  content: "\f282"; }

.fa-edit:before {
  content: "\f044"; }

.fa-eject:before {
  content: "\f052"; }

.fa-elementor:before {
  content: "\f430"; }

.fa-ellipsis-h:before {
  content: "\f141"; }

.fa-ellipsis-h-alt:before {
  content: "\f39b"; }

.fa-ellipsis-v:before {
  content: "\f142"; }

.fa-ellipsis-v-alt:before {
  content: "\f39c"; }

.fa-ember:before {
  content: "\f423"; }

.fa-empire:before {
  content: "\f1d1"; }

.fa-envelope:before {
  content: "\f0e0"; }

.fa-envelope-open:before {
  content: "\f2b6"; }

.fa-envelope-square:before {
  content: "\f199"; }

.fa-envira:before {
  content: "\f299"; }

.fa-equals:before {
  content: "\f52c"; }

.fa-eraser:before {
  content: "\f12d"; }

.fa-erlang:before {
  content: "\f39d"; }

.fa-ethereum:before {
  content: "\f42e"; }

.fa-etsy:before {
  content: "\f2d7"; }

.fa-euro-sign:before {
  content: "\f153"; }

.fa-exchange:before {
  content: "\f0ec"; }

.fa-exchange-alt:before {
  content: "\f362"; }

.fa-exclamation:before {
  content: "\f12a"; }

.fa-exclamation-circle:before {
  content: "\f06a"; }

.fa-exclamation-square:before {
  content: "\f321"; }

.fa-exclamation-triangle:before {
  content: "\f071"; }

.fa-expand:before {
  content: "\f065"; }

.fa-expand-alt:before {
  content: "\f424"; }

.fa-expand-arrows:before {
  content: "\f31d"; }

.fa-expand-arrows-alt:before {
  content: "\f31e"; }

.fa-expand-wide:before {
  content: "\f320"; }

.fa-expeditedssl:before {
  content: "\f23e"; }

.fa-external-link:before {
  content: "\f08e"; }

.fa-external-link-alt:before {
  content: "\f35d"; }

.fa-external-link-square:before {
  content: "\f14c"; }

.fa-external-link-square-alt:before {
  content: "\f360"; }

.fa-eye:before {
  content: "\f06e"; }

.fa-eye-dropper:before {
  content: "\f1fb"; }

.fa-eye-slash:before {
  content: "\f070"; }

.fa-facebook:before {
  content: "\f09a"; }

.fa-facebook-f:before {
  content: "\f39e"; }

.fa-facebook-messenger:before {
  content: "\f39f"; }

.fa-facebook-square:before {
  content: "\f082"; }

.fa-fast-backward:before {
  content: "\f049"; }

.fa-fast-forward:before {
  content: "\f050"; }

.fa-fax:before {
  content: "\f1ac"; }

.fa-feather:before {
  content: "\f52d"; }

.fa-feather-alt:before {
  content: "\f56b"; }

.fa-female:before {
  content: "\f182"; }

.fa-field-hockey:before {
  content: "\f44c"; }

.fa-fighter-jet:before {
  content: "\f0fb"; }

.fa-file:before {
  content: "\f15b"; }

.fa-file-alt:before {
  content: "\f15c"; }

.fa-file-archive:before {
  content: "\f1c6"; }

.fa-file-audio:before {
  content: "\f1c7"; }

.fa-file-check:before {
  content: "\f316"; }

.fa-file-code:before {
  content: "\f1c9"; }

.fa-file-contract:before {
  content: "\f56c"; }

.fa-file-download:before {
  content: "\f56d"; }

.fa-file-edit:before {
  content: "\f31c"; }

.fa-file-excel:before {
  content: "\f1c3"; }

.fa-file-exclamation:before {
  content: "\f31a"; }

.fa-file-export:before {
  content: "\f56e"; }

.fa-file-image:before {
  content: "\f1c5"; }

.fa-file-import:before {
  content: "\f56f"; }

.fa-file-invoice:before {
  content: "\f570"; }

.fa-file-invoice-dollar:before {
  content: "\f571"; }

.fa-file-medical:before {
  content: "\f477"; }

.fa-file-medical-alt:before {
  content: "\f478"; }

.fa-file-minus:before {
  content: "\f318"; }

.fa-file-pdf:before {
  content: "\f1c1"; }

.fa-file-plus:before {
  content: "\f319"; }

.fa-file-powerpoint:before {
  content: "\f1c4"; }

.fa-file-prescription:before {
  content: "\f572"; }

.fa-file-signature:before {
  content: "\f573"; }

.fa-file-times:before {
  content: "\f317"; }

.fa-file-upload:before {
  content: "\f574"; }

.fa-file-video:before {
  content: "\f1c8"; }

.fa-file-word:before {
  content: "\f1c2"; }

.fa-fill:before {
  content: "\f575"; }

.fa-fill-drip:before {
  content: "\f576"; }

.fa-film:before {
  content: "\f008"; }

.fa-film-alt:before {
  content: "\f3a0"; }

.fa-filter:before {
  content: "\f0b0"; }

.fa-fingerprint:before {
  content: "\f577"; }

.fa-fire:before {
  content: "\f06d"; }

.fa-fire-extinguisher:before {
  content: "\f134"; }

.fa-firefox:before {
  content: "\f269"; }

.fa-first-aid:before {
  content: "\f479"; }

.fa-first-order:before {
  content: "\f2b0"; }

.fa-first-order-alt:before {
  content: "\f50a"; }

.fa-firstdraft:before {
  content: "\f3a1"; }

.fa-fish:before {
  content: "\f578"; }

.fa-flag:before {
  content: "\f024"; }

.fa-flag-checkered:before {
  content: "\f11e"; }

.fa-flask:before {
  content: "\f0c3"; }

.fa-flickr:before {
  content: "\f16e"; }

.fa-flipboard:before {
  content: "\f44d"; }

.fa-flushed:before {
  content: "\f579"; }

.fa-fly:before {
  content: "\f417"; }

.fa-folder:before {
  content: "\f07b"; }

.fa-folder-open:before {
  content: "\f07c"; }

.fa-font:before {
  content: "\f031"; }

.fa-font-awesome:before {
  content: "\f2b4"; }

.fa-font-awesome-alt:before {
  content: "\f35c"; }

.fa-font-awesome-flag:before {
  content: "\f425"; }

.fa-font-awesome-logo-full:before {
  content: "\f4e6"; }

.fa-fonticons:before {
  content: "\f280"; }

.fa-fonticons-fi:before {
  content: "\f3a2"; }

.fa-football-ball:before {
  content: "\f44e"; }

.fa-football-helmet:before {
  content: "\f44f"; }

.fa-forklift:before {
  content: "\f47a"; }

.fa-fort-awesome:before {
  content: "\f286"; }

.fa-fort-awesome-alt:before {
  content: "\f3a3"; }

.fa-forumbee:before {
  content: "\f211"; }

.fa-forward:before {
  content: "\f04e"; }

.fa-foursquare:before {
  content: "\f180"; }

.fa-fragile:before {
  content: "\f4bb"; }

.fa-free-code-camp:before {
  content: "\f2c5"; }

.fa-freebsd:before {
  content: "\f3a4"; }

.fa-frog:before {
  content: "\f52e"; }

.fa-frown:before {
  content: "\f119"; }

.fa-frown-open:before {
  content: "\f57a"; }

.fa-fulcrum:before {
  content: "\f50b"; }

.fa-futbol:before {
  content: "\f1e3"; }

.fa-galactic-republic:before {
  content: "\f50c"; }

.fa-galactic-senate:before {
  content: "\f50d"; }

.fa-gamepad:before {
  content: "\f11b"; }

.fa-gas-pump:before {
  content: "\f52f"; }

.fa-gavel:before {
  content: "\f0e3"; }

.fa-gem:before {
  content: "\f3a5"; }

.fa-genderless:before {
  content: "\f22d"; }

.fa-get-pocket:before {
  content: "\f265"; }

.fa-gg:before {
  content: "\f260"; }

.fa-gg-circle:before {
  content: "\f261"; }

.fa-gift:before {
  content: "\f06b"; }

.fa-git:before {
  content: "\f1d3"; }

.fa-git-square:before {
  content: "\f1d2"; }

.fa-github:before {
  content: "\f09b"; }

.fa-github-alt:before {
  content: "\f113"; }

.fa-github-square:before {
  content: "\f092"; }

.fa-gitkraken:before {
  content: "\f3a6"; }

.fa-gitlab:before {
  content: "\f296"; }

.fa-gitter:before {
  content: "\f426"; }

.fa-glass-martini:before {
  content: "\f000"; }

.fa-glass-martini-alt:before {
  content: "\f57b"; }

.fa-glasses:before {
  content: "\f530"; }

.fa-glide:before {
  content: "\f2a5"; }

.fa-glide-g:before {
  content: "\f2a6"; }

.fa-globe:before {
  content: "\f0ac"; }

.fa-globe-africa:before {
  content: "\f57c"; }

.fa-globe-americas:before {
  content: "\f57d"; }

.fa-globe-asia:before {
  content: "\f57e"; }

.fa-gofore:before {
  content: "\f3a7"; }

.fa-golf-ball:before {
  content: "\f450"; }

.fa-golf-club:before {
  content: "\f451"; }

.fa-goodreads:before {
  content: "\f3a8"; }

.fa-goodreads-g:before {
  content: "\f3a9"; }

.fa-google:before {
  content: "\f1a0"; }

.fa-google-drive:before {
  content: "\f3aa"; }

.fa-google-play:before {
  content: "\f3ab"; }

.fa-google-plus:before {
  content: "\f2b3"; }

.fa-google-plus-g:before {
  content: "\f0d5"; }

.fa-google-plus-square:before {
  content: "\f0d4"; }

.fa-google-wallet:before {
  content: "\f1ee"; }

.fa-graduation-cap:before {
  content: "\f19d"; }

.fa-gratipay:before {
  content: "\f184"; }

.fa-grav:before {
  content: "\f2d6"; }

.fa-greater-than:before {
  content: "\f531"; }

.fa-greater-than-equal:before {
  content: "\f532"; }

.fa-grimace:before {
  content: "\f57f"; }

.fa-grin:before {
  content: "\f580"; }

.fa-grin-alt:before {
  content: "\f581"; }

.fa-grin-beam:before {
  content: "\f582"; }

.fa-grin-beam-sweat:before {
  content: "\f583"; }

.fa-grin-hearts:before {
  content: "\f584"; }

.fa-grin-squint:before {
  content: "\f585"; }

.fa-grin-squint-tears:before {
  content: "\f586"; }

.fa-grin-stars:before {
  content: "\f587"; }

.fa-grin-tears:before {
  content: "\f588"; }

.fa-grin-tongue:before {
  content: "\f589"; }

.fa-grin-tongue-squint:before {
  content: "\f58a"; }

.fa-grin-tongue-wink:before {
  content: "\f58b"; }

.fa-grin-wink:before {
  content: "\f58c"; }

.fa-grip-horizontal:before {
  content: "\f58d"; }

.fa-grip-vertical:before {
  content: "\f58e"; }

.fa-gripfire:before {
  content: "\f3ac"; }

.fa-grunt:before {
  content: "\f3ad"; }

.fa-gulp:before {
  content: "\f3ae"; }

.fa-h-square:before {
  content: "\f0fd"; }

.fa-h1:before {
  content: "\f313"; }

.fa-h2:before {
  content: "\f314"; }

.fa-h3:before {
  content: "\f315"; }

.fa-hacker-news:before {
  content: "\f1d4"; }

.fa-hacker-news-square:before {
  content: "\f3af"; }

.fa-hand-heart:before {
  content: "\f4bc"; }

.fa-hand-holding:before {
  content: "\f4bd"; }

.fa-hand-holding-box:before {
  content: "\f47b"; }

.fa-hand-holding-heart:before {
  content: "\f4be"; }

.fa-hand-holding-seedling:before {
  content: "\f4bf"; }

.fa-hand-holding-usd:before {
  content: "\f4c0"; }

.fa-hand-holding-water:before {
  content: "\f4c1"; }

.fa-hand-lizard:before {
  content: "\f258"; }

.fa-hand-paper:before {
  content: "\f256"; }

.fa-hand-peace:before {
  content: "\f25b"; }

.fa-hand-point-down:before {
  content: "\f0a7"; }

.fa-hand-point-left:before {
  content: "\f0a5"; }

.fa-hand-point-right:before {
  content: "\f0a4"; }

.fa-hand-point-up:before {
  content: "\f0a6"; }

.fa-hand-pointer:before {
  content: "\f25a"; }

.fa-hand-receiving:before {
  content: "\f47c"; }

.fa-hand-rock:before {
  content: "\f255"; }

.fa-hand-scissors:before {
  content: "\f257"; }

.fa-hand-spock:before {
  content: "\f259"; }

.fa-hands:before {
  content: "\f4c2"; }

.fa-hands-heart:before {
  content: "\f4c3"; }

.fa-hands-helping:before {
  content: "\f4c4"; }

.fa-hands-usd:before {
  content: "\f4c5"; }

.fa-handshake:before {
  content: "\f2b5"; }

.fa-handshake-alt:before {
  content: "\f4c6"; }

.fa-hashtag:before {
  content: "\f292"; }

.fa-hdd:before {
  content: "\f0a0"; }

.fa-heading:before {
  content: "\f1dc"; }

.fa-headphones:before {
  content: "\f025"; }

.fa-headphones-alt:before {
  content: "\f58f"; }

.fa-headset:before {
  content: "\f590"; }

.fa-heart:before {
  content: "\f004"; }

.fa-heart-circle:before {
  content: "\f4c7"; }

.fa-heart-square:before {
  content: "\f4c8"; }

.fa-heartbeat:before {
  content: "\f21e"; }

.fa-helicopter:before {
  content: "\f533"; }

.fa-hexagon:before {
  content: "\f312"; }

.fa-highlighter:before {
  content: "\f591"; }

.fa-hips:before {
  content: "\f452"; }

.fa-hire-a-helper:before {
  content: "\f3b0"; }

.fa-history:before {
  content: "\f1da"; }

.fa-hockey-puck:before {
  content: "\f453"; }

.fa-hockey-sticks:before {
  content: "\f454"; }

.fa-home:before {
  content: "\f015"; }

.fa-home-heart:before {
  content: "\f4c9"; }

.fa-hooli:before {
  content: "\f427"; }

.fa-hornbill:before {
  content: "\f592"; }

.fa-hospital:before {
  content: "\f0f8"; }

.fa-hospital-alt:before {
  content: "\f47d"; }

.fa-hospital-symbol:before {
  content: "\f47e"; }

.fa-hot-tub:before {
  content: "\f593"; }

.fa-hotel:before {
  content: "\f594"; }

.fa-hotjar:before {
  content: "\f3b1"; }

.fa-hourglass:before {
  content: "\f254"; }

.fa-hourglass-end:before {
  content: "\f253"; }

.fa-hourglass-half:before {
  content: "\f252"; }

.fa-hourglass-start:before {
  content: "\f251"; }

.fa-houzz:before {
  content: "\f27c"; }

.fa-html5:before {
  content: "\f13b"; }

.fa-hubspot:before {
  content: "\f3b2"; }

.fa-i-cursor:before {
  content: "\f246"; }

.fa-id-badge:before {
  content: "\f2c1"; }

.fa-id-card:before {
  content: "\f2c2"; }

.fa-id-card-alt:before {
  content: "\f47f"; }

.fa-image:before {
  content: "\f03e"; }

.fa-images:before {
  content: "\f302"; }

.fa-imdb:before {
  content: "\f2d8"; }

.fa-inbox:before {
  content: "\f01c"; }

.fa-inbox-in:before {
  content: "\f310"; }

.fa-inbox-out:before {
  content: "\f311"; }

.fa-indent:before {
  content: "\f03c"; }

.fa-industry:before {
  content: "\f275"; }

.fa-industry-alt:before {
  content: "\f3b3"; }

.fa-infinity:before {
  content: "\f534"; }

.fa-info:before {
  content: "\f129"; }

.fa-info-circle:before {
  content: "\f05a"; }

.fa-info-square:before {
  content: "\f30f"; }

.fa-instagram:before {
  content: "\f16d"; }

.fa-internet-explorer:before {
  content: "\f26b"; }

.fa-inventory:before {
  content: "\f480"; }

.fa-ioxhost:before {
  content: "\f208"; }

.fa-italic:before {
  content: "\f033"; }

.fa-itunes:before {
  content: "\f3b4"; }

.fa-itunes-note:before {
  content: "\f3b5"; }

.fa-jack-o-lantern:before {
  content: "\f30e"; }

.fa-java:before {
  content: "\f4e4"; }

.fa-jedi-order:before {
  content: "\f50e"; }

.fa-jenkins:before {
  content: "\f3b6"; }

.fa-joget:before {
  content: "\f3b7"; }

.fa-joint:before {
  content: "\f595"; }

.fa-joomla:before {
  content: "\f1aa"; }

.fa-js:before {
  content: "\f3b8"; }

.fa-js-square:before {
  content: "\f3b9"; }

.fa-jsfiddle:before {
  content: "\f1cc"; }

.fa-key:before {
  content: "\f084"; }

.fa-keybase:before {
  content: "\f4f5"; }

.fa-keyboard:before {
  content: "\f11c"; }

.fa-keycdn:before {
  content: "\f3ba"; }

.fa-kickstarter:before {
  content: "\f3bb"; }

.fa-kickstarter-k:before {
  content: "\f3bc"; }

.fa-kiss:before {
  content: "\f596"; }

.fa-kiss-beam:before {
  content: "\f597"; }

.fa-kiss-wink-heart:before {
  content: "\f598"; }

.fa-kiwi-bird:before {
  content: "\f535"; }

.fa-korvue:before {
  content: "\f42f"; }

.fa-lamp:before {
  content: "\f4ca"; }

.fa-language:before {
  content: "\f1ab"; }

.fa-laptop:before {
  content: "\f109"; }

.fa-laravel:before {
  content: "\f3bd"; }

.fa-lastfm:before {
  content: "\f202"; }

.fa-lastfm-square:before {
  content: "\f203"; }

.fa-laugh:before {
  content: "\f599"; }

.fa-laugh-beam:before {
  content: "\f59a"; }

.fa-laugh-squint:before {
  content: "\f59b"; }

.fa-laugh-wink:before {
  content: "\f59c"; }

.fa-leaf:before {
  content: "\f06c"; }

.fa-leaf-heart:before {
  content: "\f4cb"; }

.fa-leanpub:before {
  content: "\f212"; }

.fa-lemon:before {
  content: "\f094"; }

.fa-less:before {
  content: "\f41d"; }

.fa-less-than:before {
  content: "\f536"; }

.fa-less-than-equal:before {
  content: "\f537"; }

.fa-level-down:before {
  content: "\f149"; }

.fa-level-down-alt:before {
  content: "\f3be"; }

.fa-level-up:before {
  content: "\f148"; }

.fa-level-up-alt:before {
  content: "\f3bf"; }

.fa-life-ring:before {
  content: "\f1cd"; }

.fa-lightbulb:before {
  content: "\f0eb"; }

.fa-line:before {
  content: "\f3c0"; }

.fa-link:before {
  content: "\f0c1"; }

.fa-linkedin:before {
  content: "\f08c"; }

.fa-linkedin-in:before {
  content: "\f0e1"; }

.fa-linode:before {
  content: "\f2b8"; }

.fa-linux:before {
  content: "\f17c"; }

.fa-lira-sign:before {
  content: "\f195"; }

.fa-list:before {
  content: "\f03a"; }

.fa-list-alt:before {
  content: "\f022"; }

.fa-list-ol:before {
  content: "\f0cb"; }

.fa-list-ul:before {
  content: "\f0ca"; }

.fa-location-arrow:before {
  content: "\f124"; }

.fa-lock:before {
  content: "\f023"; }

.fa-lock-alt:before {
  content: "\f30d"; }

.fa-lock-open:before {
  content: "\f3c1"; }

.fa-lock-open-alt:before {
  content: "\f3c2"; }

.fa-long-arrow-alt-down:before {
  content: "\f309"; }

.fa-long-arrow-alt-left:before {
  content: "\f30a"; }

.fa-long-arrow-alt-right:before {
  content: "\f30b"; }

.fa-long-arrow-alt-up:before {
  content: "\f30c"; }

.fa-long-arrow-down:before {
  content: "\f175"; }

.fa-long-arrow-left:before {
  content: "\f177"; }

.fa-long-arrow-right:before {
  content: "\f178"; }

.fa-long-arrow-up:before {
  content: "\f176"; }

.fa-loveseat:before {
  content: "\f4cc"; }

.fa-low-vision:before {
  content: "\f2a8"; }

.fa-luchador:before {
  content: "\f455"; }

.fa-luggage-cart:before {
  content: "\f59d"; }

.fa-lyft:before {
  content: "\f3c3"; }

.fa-magento:before {
  content: "\f3c4"; }

.fa-magic:before {
  content: "\f0d0"; }

.fa-magnet:before {
  content: "\f076"; }

.fa-mailchimp:before {
  content: "\f59e"; }

.fa-male:before {
  content: "\f183"; }

.fa-mandalorian:before {
  content: "\f50f"; }

.fa-map:before {
  content: "\f279"; }

.fa-map-marked:before {
  content: "\f59f"; }

.fa-map-marked-alt:before {
  content: "\f5a0"; }

.fa-map-marker:before {
  content: "\f041"; }

.fa-map-marker-alt:before {
  content: "\f3c5"; }

.fa-map-pin:before {
  content: "\f276"; }

.fa-map-signs:before {
  content: "\f277"; }

.fa-marker:before {
  content: "\f5a1"; }

.fa-mars:before {
  content: "\f222"; }

.fa-mars-double:before {
  content: "\f227"; }

.fa-mars-stroke:before {
  content: "\f229"; }

.fa-mars-stroke-h:before {
  content: "\f22b"; }

.fa-mars-stroke-v:before {
  content: "\f22a"; }

.fa-mastodon:before {
  content: "\f4f6"; }

.fa-maxcdn:before {
  content: "\f136"; }

.fa-medal:before {
  content: "\f5a2"; }

.fa-medapps:before {
  content: "\f3c6"; }

.fa-medium:before {
  content: "\f23a"; }

.fa-medium-m:before {
  content: "\f3c7"; }

.fa-medkit:before {
  content: "\f0fa"; }

.fa-medrt:before {
  content: "\f3c8"; }

.fa-meetup:before {
  content: "\f2e0"; }

.fa-megaport:before {
  content: "\f5a3"; }

.fa-meh:before {
  content: "\f11a"; }

.fa-meh-blank:before {
  content: "\f5a4"; }

.fa-meh-rolling-eyes:before {
  content: "\f5a5"; }

.fa-memory:before {
  content: "\f538"; }

.fa-mercury:before {
  content: "\f223"; }

.fa-microchip:before {
  content: "\f2db"; }

.fa-microphone:before {
  content: "\f130"; }

.fa-microphone-alt:before {
  content: "\f3c9"; }

.fa-microphone-alt-slash:before {
  content: "\f539"; }

.fa-microphone-slash:before {
  content: "\f131"; }

.fa-microsoft:before {
  content: "\f3ca"; }

.fa-minus:before {
  content: "\f068"; }

.fa-minus-circle:before {
  content: "\f056"; }

.fa-minus-hexagon:before {
  content: "\f307"; }

.fa-minus-octagon:before {
  content: "\f308"; }

.fa-minus-square:before {
  content: "\f146"; }

.fa-mix:before {
  content: "\f3cb"; }

.fa-mixcloud:before {
  content: "\f289"; }

.fa-mizuni:before {
  content: "\f3cc"; }

.fa-mobile:before {
  content: "\f10b"; }

.fa-mobile-alt:before {
  content: "\f3cd"; }

.fa-mobile-android:before {
  content: "\f3ce"; }

.fa-mobile-android-alt:before {
  content: "\f3cf"; }

.fa-modx:before {
  content: "\f285"; }

.fa-monero:before {
  content: "\f3d0"; }

.fa-money-bill:before {
  content: "\f0d6"; }

.fa-money-bill-alt:before {
  content: "\f3d1"; }

.fa-money-bill-wave:before {
  content: "\f53a"; }

.fa-money-bill-wave-alt:before {
  content: "\f53b"; }

.fa-money-check:before {
  content: "\f53c"; }

.fa-money-check-alt:before {
  content: "\f53d"; }

.fa-monument:before {
  content: "\f5a6"; }

.fa-moon:before {
  content: "\f186"; }

.fa-mortar-pestle:before {
  content: "\f5a7"; }

.fa-motorcycle:before {
  content: "\f21c"; }

.fa-mouse-pointer:before {
  content: "\f245"; }

.fa-music:before {
  content: "\f001"; }

.fa-napster:before {
  content: "\f3d2"; }

.fa-neuter:before {
  content: "\f22c"; }

.fa-newspaper:before {
  content: "\f1ea"; }

.fa-nimblr:before {
  content: "\f5a8"; }

.fa-nintendo-switch:before {
  content: "\f418"; }

.fa-node:before {
  content: "\f419"; }

.fa-node-js:before {
  content: "\f3d3"; }

.fa-not-equal:before {
  content: "\f53e"; }

.fa-notes-medical:before {
  content: "\f481"; }

.fa-npm:before {
  content: "\f3d4"; }

.fa-ns8:before {
  content: "\f3d5"; }

.fa-nutritionix:before {
  content: "\f3d6"; }

.fa-object-group:before {
  content: "\f247"; }

.fa-object-ungroup:before {
  content: "\f248"; }

.fa-octagon:before {
  content: "\f306"; }

.fa-odnoklassniki:before {
  content: "\f263"; }

.fa-odnoklassniki-square:before {
  content: "\f264"; }

.fa-old-republic:before {
  content: "\f510"; }

.fa-opencart:before {
  content: "\f23d"; }

.fa-openid:before {
  content: "\f19b"; }

.fa-opera:before {
  content: "\f26a"; }

.fa-optin-monster:before {
  content: "\f23c"; }

.fa-osi:before {
  content: "\f41a"; }

.fa-outdent:before {
  content: "\f03b"; }

.fa-page4:before {
  content: "\f3d7"; }

.fa-pagelines:before {
  content: "\f18c"; }

.fa-paint-brush:before {
  content: "\f1fc"; }

.fa-paint-brush-alt:before {
  content: "\f5a9"; }

.fa-paint-roller:before {
  content: "\f5aa"; }

.fa-palette:before {
  content: "\f53f"; }

.fa-palfed:before {
  content: "\f3d8"; }

.fa-pallet:before {
  content: "\f482"; }

.fa-pallet-alt:before {
  content: "\f483"; }

.fa-paper-plane:before {
  content: "\f1d8"; }

.fa-paperclip:before {
  content: "\f0c6"; }

.fa-parachute-box:before {
  content: "\f4cd"; }

.fa-paragraph:before {
  content: "\f1dd"; }

.fa-parking:before {
  content: "\f540"; }

.fa-passport:before {
  content: "\f5ab"; }

.fa-paste:before {
  content: "\f0ea"; }

.fa-patreon:before {
  content: "\f3d9"; }

.fa-pause:before {
  content: "\f04c"; }

.fa-pause-circle:before {
  content: "\f28b"; }

.fa-paw:before {
  content: "\f1b0"; }

.fa-paypal:before {
  content: "\f1ed"; }

.fa-pen:before {
  content: "\f304"; }

.fa-pen-alt:before {
  content: "\f305"; }

.fa-pen-fancy:before {
  content: "\f5ac"; }

.fa-pen-nib:before {
  content: "\f5ad"; }

.fa-pen-square:before {
  content: "\f14b"; }

.fa-pencil:before {
  content: "\f040"; }

.fa-pencil-alt:before {
  content: "\f303"; }

.fa-pencil-ruler:before {
  content: "\f5ae"; }

.fa-pennant:before {
  content: "\f456"; }

.fa-people-carry:before {
  content: "\f4ce"; }

.fa-percent:before {
  content: "\f295"; }

.fa-percentage:before {
  content: "\f541"; }

.fa-periscope:before {
  content: "\f3da"; }

.fa-person-carry:before {
  content: "\f4cf"; }

.fa-person-dolly:before {
  content: "\f4d0"; }

.fa-person-dolly-empty:before {
  content: "\f4d1"; }

.fa-phabricator:before {
  content: "\f3db"; }

.fa-phoenix-framework:before {
  content: "\f3dc"; }

.fa-phoenix-squadron:before {
  content: "\f511"; }

.fa-phone:before {
  content: "\f095"; }

.fa-phone-plus:before {
  content: "\f4d2"; }

.fa-phone-slash:before {
  content: "\f3dd"; }

.fa-phone-square:before {
  content: "\f098"; }

.fa-phone-volume:before {
  content: "\f2a0"; }

.fa-php:before {
  content: "\f457"; }

.fa-pied-piper:before {
  content: "\f2ae"; }

.fa-pied-piper-alt:before {
  content: "\f1a8"; }

.fa-pied-piper-hat:before {
  content: "\f4e5"; }

.fa-pied-piper-pp:before {
  content: "\f1a7"; }

.fa-piggy-bank:before {
  content: "\f4d3"; }

.fa-pills:before {
  content: "\f484"; }

.fa-pinterest:before {
  content: "\f0d2"; }

.fa-pinterest-p:before {
  content: "\f231"; }

.fa-pinterest-square:before {
  content: "\f0d3"; }

.fa-plane:before {
  content: "\f072"; }

.fa-plane-alt:before {
  content: "\f3de"; }

.fa-plane-arrival:before {
  content: "\f5af"; }

.fa-plane-departure:before {
  content: "\f5b0"; }

.fa-play:before {
  content: "\f04b"; }

.fa-play-circle:before {
  content: "\f144"; }

.fa-playstation:before {
  content: "\f3df"; }

.fa-plug:before {
  content: "\f1e6"; }

.fa-plus:before {
  content: "\f067"; }

.fa-plus-circle:before {
  content: "\f055"; }

.fa-plus-hexagon:before {
  content: "\f300"; }

.fa-plus-octagon:before {
  content: "\f301"; }

.fa-plus-square:before {
  content: "\f0fe"; }

.fa-podcast:before {
  content: "\f2ce"; }

.fa-poo:before {
  content: "\f2fe"; }

.fa-portrait:before {
  content: "\f3e0"; }

.fa-pound-sign:before {
  content: "\f154"; }

.fa-power-off:before {
  content: "\f011"; }

.fa-prescription:before {
  content: "\f5b1"; }

.fa-prescription-bottle:before {
  content: "\f485"; }

.fa-prescription-bottle-alt:before {
  content: "\f486"; }

.fa-print:before {
  content: "\f02f"; }

.fa-procedures:before {
  content: "\f487"; }

.fa-product-hunt:before {
  content: "\f288"; }

.fa-project-diagram:before {
  content: "\f542"; }

.fa-pushed:before {
  content: "\f3e1"; }

.fa-puzzle-piece:before {
  content: "\f12e"; }

.fa-python:before {
  content: "\f3e2"; }

.fa-qq:before {
  content: "\f1d6"; }

.fa-qrcode:before {
  content: "\f029"; }

.fa-question:before {
  content: "\f128"; }

.fa-question-circle:before {
  content: "\f059"; }

.fa-question-square:before {
  content: "\f2fd"; }

.fa-quidditch:before {
  content: "\f458"; }

.fa-quinscape:before {
  content: "\f459"; }

.fa-quora:before {
  content: "\f2c4"; }

.fa-quote-left:before {
  content: "\f10d"; }

.fa-quote-right:before {
  content: "\f10e"; }

.fa-r-project:before {
  content: "\f4f7"; }

.fa-racquet:before {
  content: "\f45a"; }

.fa-ramp-loading:before {
  content: "\f4d4"; }

.fa-random:before {
  content: "\f074"; }

.fa-ravelry:before {
  content: "\f2d9"; }

.fa-react:before {
  content: "\f41b"; }

.fa-readme:before {
  content: "\f4d5"; }

.fa-rebel:before {
  content: "\f1d0"; }

.fa-receipt:before {
  content: "\f543"; }

.fa-rectangle-landscape:before {
  content: "\f2fa"; }

.fa-rectangle-portrait:before {
  content: "\f2fb"; }

.fa-rectangle-wide:before {
  content: "\f2fc"; }

.fa-recycle:before {
  content: "\f1b8"; }

.fa-red-river:before {
  content: "\f3e3"; }

.fa-reddit:before {
  content: "\f1a1"; }

.fa-reddit-alien:before {
  content: "\f281"; }

.fa-reddit-square:before {
  content: "\f1a2"; }

.fa-redo:before {
  content: "\f01e"; }

.fa-redo-alt:before {
  content: "\f2f9"; }

.fa-registered:before {
  content: "\f25d"; }

.fa-rendact:before {
  content: "\f3e4"; }

.fa-renren:before {
  content: "\f18b"; }

.fa-repeat:before {
  content: "\f363"; }

.fa-repeat-1:before {
  content: "\f365"; }

.fa-repeat-1-alt:before {
  content: "\f366"; }

.fa-repeat-alt:before {
  content: "\f364"; }

.fa-reply:before {
  content: "\f3e5"; }

.fa-reply-all:before {
  content: "\f122"; }

.fa-replyd:before {
  content: "\f3e6"; }

.fa-researchgate:before {
  content: "\f4f8"; }

.fa-resolving:before {
  content: "\f3e7"; }

.fa-retweet:before {
  content: "\f079"; }

.fa-retweet-alt:before {
  content: "\f361"; }

.fa-rev:before {
  content: "\f5b2"; }

.fa-ribbon:before {
  content: "\f4d6"; }

.fa-road:before {
  content: "\f018"; }

.fa-robot:before {
  content: "\f544"; }

.fa-rocket:before {
  content: "\f135"; }

.fa-rocketchat:before {
  content: "\f3e8"; }

.fa-rockrms:before {
  content: "\f3e9"; }

.fa-route:before {
  content: "\f4d7"; }

.fa-rss:before {
  content: "\f09e"; }

.fa-rss-square:before {
  content: "\f143"; }

.fa-ruble-sign:before {
  content: "\f158"; }

.fa-ruler:before {
  content: "\f545"; }

.fa-ruler-combined:before {
  content: "\f546"; }

.fa-ruler-horizontal:before {
  content: "\f547"; }

.fa-ruler-vertical:before {
  content: "\f548"; }

.fa-rupee-sign:before {
  content: "\f156"; }

.fa-sad-cry:before {
  content: "\f5b3"; }

.fa-sad-tear:before {
  content: "\f5b4"; }

.fa-safari:before {
  content: "\f267"; }

.fa-sass:before {
  content: "\f41e"; }

.fa-save:before {
  content: "\f0c7"; }

.fa-scanner:before {
  content: "\f488"; }

.fa-scanner-keyboard:before {
  content: "\f489"; }

.fa-scanner-touchscreen:before {
  content: "\f48a"; }

.fa-schlix:before {
  content: "\f3ea"; }

.fa-school:before {
  content: "\f549"; }

.fa-screwdriver:before {
  content: "\f54a"; }

.fa-scribd:before {
  content: "\f28a"; }

.fa-scrubber:before {
  content: "\f2f8"; }

.fa-search:before {
  content: "\f002"; }

.fa-search-minus:before {
  content: "\f010"; }

.fa-search-plus:before {
  content: "\f00e"; }

.fa-searchengin:before {
  content: "\f3eb"; }

.fa-seedling:before {
  content: "\f4d8"; }

.fa-sellcast:before {
  content: "\f2da"; }

.fa-sellsy:before {
  content: "\f213"; }

.fa-server:before {
  content: "\f233"; }

.fa-servicestack:before {
  content: "\f3ec"; }

.fa-share:before {
  content: "\f064"; }

.fa-share-all:before {
  content: "\f367"; }

.fa-share-alt:before {
  content: "\f1e0"; }

.fa-share-alt-square:before {
  content: "\f1e1"; }

.fa-share-square:before {
  content: "\f14d"; }

.fa-shekel-sign:before {
  content: "\f20b"; }

.fa-shield:before {
  content: "\f132"; }

.fa-shield-alt:before {
  content: "\f3ed"; }

.fa-shield-check:before {
  content: "\f2f7"; }

.fa-ship:before {
  content: "\f21a"; }

.fa-shipping-fast:before {
  content: "\f48b"; }

.fa-shipping-timed:before {
  content: "\f48c"; }

.fa-shirtsinbulk:before {
  content: "\f214"; }

.fa-shoe-prints:before {
  content: "\f54b"; }

.fa-shopping-bag:before {
  content: "\f290"; }

.fa-shopping-basket:before {
  content: "\f291"; }

.fa-shopping-cart:before {
  content: "\f07a"; }

.fa-shopware:before {
  content: "\f5b5"; }

.fa-shower:before {
  content: "\f2cc"; }

.fa-shuttle-van:before {
  content: "\f5b6"; }

.fa-shuttlecock:before {
  content: "\f45b"; }

.fa-sign:before {
  content: "\f4d9"; }

.fa-sign-in:before {
  content: "\f090"; }

.fa-sign-in-alt:before {
  content: "\f2f6"; }

.fa-sign-language:before {
  content: "\f2a7"; }

.fa-sign-out:before {
  content: "\f08b"; }

.fa-sign-out-alt:before {
  content: "\f2f5"; }

.fa-signal:before {
  content: "\f012"; }

.fa-signature:before {
  content: "\f5b7"; }

.fa-simplybuilt:before {
  content: "\f215"; }

.fa-sistrix:before {
  content: "\f3ee"; }

.fa-sitemap:before {
  content: "\f0e8"; }

.fa-sith:before {
  content: "\f512"; }

.fa-skull:before {
  content: "\f54c"; }

.fa-skyatlas:before {
  content: "\f216"; }

.fa-skype:before {
  content: "\f17e"; }

.fa-slack:before {
  content: "\f198"; }

.fa-slack-hash:before {
  content: "\f3ef"; }

.fa-sliders-h:before {
  content: "\f1de"; }

.fa-sliders-h-square:before {
  content: "\f3f0"; }

.fa-sliders-v:before {
  content: "\f3f1"; }

.fa-sliders-v-square:before {
  content: "\f3f2"; }

.fa-slideshare:before {
  content: "\f1e7"; }

.fa-smile:before {
  content: "\f118"; }

.fa-smile-beam:before {
  content: "\f5b8"; }

.fa-smile-plus:before {
  content: "\f5b9"; }

.fa-smile-wink:before {
  content: "\f4da"; }

.fa-smoking:before {
  content: "\f48d"; }

.fa-smoking-ban:before {
  content: "\f54d"; }

.fa-snapchat:before {
  content: "\f2ab"; }

.fa-snapchat-ghost:before {
  content: "\f2ac"; }

.fa-snapchat-square:before {
  content: "\f2ad"; }

.fa-snowflake:before {
  content: "\f2dc"; }

.fa-solar-panel:before {
  content: "\f5ba"; }

.fa-sort:before {
  content: "\f0dc"; }

.fa-sort-alpha-down:before {
  content: "\f15d"; }

.fa-sort-alpha-up:before {
  content: "\f15e"; }

.fa-sort-amount-down:before {
  content: "\f160"; }

.fa-sort-amount-up:before {
  content: "\f161"; }

.fa-sort-down:before {
  content: "\f0dd"; }

.fa-sort-numeric-down:before {
  content: "\f162"; }

.fa-sort-numeric-up:before {
  content: "\f163"; }

.fa-sort-up:before {
  content: "\f0de"; }

.fa-soundcloud:before {
  content: "\f1be"; }

.fa-spa:before {
  content: "\f5bb"; }

.fa-space-shuttle:before {
  content: "\f197"; }

.fa-spade:before {
  content: "\f2f4"; }

.fa-speakap:before {
  content: "\f3f3"; }

.fa-spinner:before {
  content: "\f110"; }

.fa-spinner-third:before {
  content: "\f3f4"; }

.fa-splotch:before {
  content: "\f5bc"; }

.fa-spotify:before {
  content: "\f1bc"; }

.fa-spray-can:before {
  content: "\f5bd"; }

.fa-square:before {
  content: "\f0c8"; }

.fa-square-full:before {
  content: "\f45c"; }

.fa-squarespace:before {
  content: "\f5be"; }

.fa-stack-exchange:before {
  content: "\f18d"; }

.fa-stack-overflow:before {
  content: "\f16c"; }

.fa-stamp:before {
  content: "\f5bf"; }

.fa-star:before {
  content: "\f005"; }

.fa-star-exclamation:before {
  content: "\f2f3"; }

.fa-star-half:before {
  content: "\f089"; }

.fa-star-half-alt:before {
  content: "\f5c0"; }

.fa-staylinked:before {
  content: "\f3f5"; }

.fa-steam:before {
  content: "\f1b6"; }

.fa-steam-square:before {
  content: "\f1b7"; }

.fa-steam-symbol:before {
  content: "\f3f6"; }

.fa-step-backward:before {
  content: "\f048"; }

.fa-step-forward:before {
  content: "\f051"; }

.fa-stethoscope:before {
  content: "\f0f1"; }

.fa-sticker-mule:before {
  content: "\f3f7"; }

.fa-sticky-note:before {
  content: "\f249"; }

.fa-stop:before {
  content: "\f04d"; }

.fa-stop-circle:before {
  content: "\f28d"; }

.fa-stopwatch:before {
  content: "\f2f2"; }

.fa-store:before {
  content: "\f54e"; }

.fa-store-alt:before {
  content: "\f54f"; }

.fa-strava:before {
  content: "\f428"; }

.fa-stream:before {
  content: "\f550"; }

.fa-street-view:before {
  content: "\f21d"; }

.fa-strikethrough:before {
  content: "\f0cc"; }

.fa-stripe:before {
  content: "\f429"; }

.fa-stripe-s:before {
  content: "\f42a"; }

.fa-stroopwafel:before {
  content: "\f551"; }

.fa-studiovinari:before {
  content: "\f3f8"; }

.fa-stumbleupon:before {
  content: "\f1a4"; }

.fa-stumbleupon-circle:before {
  content: "\f1a3"; }

.fa-subscript:before {
  content: "\f12c"; }

.fa-subway:before {
  content: "\f239"; }

.fa-suitcase:before {
  content: "\f0f2"; }

.fa-suitcase-rolling:before {
  content: "\f5c1"; }

.fa-sun:before {
  content: "\f185"; }

.fa-superpowers:before {
  content: "\f2dd"; }

.fa-superscript:before {
  content: "\f12b"; }

.fa-supple:before {
  content: "\f3f9"; }

.fa-surprise:before {
  content: "\f5c2"; }

.fa-swatchbook:before {
  content: "\f5c3"; }

.fa-swimmer:before {
  content: "\f5c4"; }

.fa-swimming-pool:before {
  content: "\f5c5"; }

.fa-sync:before {
  content: "\f021"; }

.fa-sync-alt:before {
  content: "\f2f1"; }

.fa-syringe:before {
  content: "\f48e"; }

.fa-table:before {
  content: "\f0ce"; }

.fa-table-tennis:before {
  content: "\f45d"; }

.fa-tablet:before {
  content: "\f10a"; }

.fa-tablet-alt:before {
  content: "\f3fa"; }

.fa-tablet-android:before {
  content: "\f3fb"; }

.fa-tablet-android-alt:before {
  content: "\f3fc"; }

.fa-tablet-rugged:before {
  content: "\f48f"; }

.fa-tablets:before {
  content: "\f490"; }

.fa-tachometer:before {
  content: "\f0e4"; }

.fa-tachometer-alt:before {
  content: "\f3fd"; }

.fa-tag:before {
  content: "\f02b"; }

.fa-tags:before {
  content: "\f02c"; }

.fa-tape:before {
  content: "\f4db"; }

.fa-tasks:before {
  content: "\f0ae"; }

.fa-taxi:before {
  content: "\f1ba"; }

.fa-teamspeak:before {
  content: "\f4f9"; }

.fa-telegram:before {
  content: "\f2c6"; }

.fa-telegram-plane:before {
  content: "\f3fe"; }

.fa-tencent-weibo:before {
  content: "\f1d5"; }

.fa-tennis-ball:before {
  content: "\f45e"; }

.fa-terminal:before {
  content: "\f120"; }

.fa-text-height:before {
  content: "\f034"; }

.fa-text-width:before {
  content: "\f035"; }

.fa-th:before {
  content: "\f00a"; }

.fa-th-large:before {
  content: "\f009"; }

.fa-th-list:before {
  content: "\f00b"; }

.fa-themeco:before {
  content: "\f5c6"; }

.fa-themeisle:before {
  content: "\f2b2"; }

.fa-thermometer:before {
  content: "\f491"; }

.fa-thermometer-empty:before {
  content: "\f2cb"; }

.fa-thermometer-full:before {
  content: "\f2c7"; }

.fa-thermometer-half:before {
  content: "\f2c9"; }

.fa-thermometer-quarter:before {
  content: "\f2ca"; }

.fa-thermometer-three-quarters:before {
  content: "\f2c8"; }

.fa-thumbs-down:before {
  content: "\f165"; }

.fa-thumbs-up:before {
  content: "\f164"; }

.fa-thumbtack:before {
  content: "\f08d"; }

.fa-ticket:before {
  content: "\f145"; }

.fa-ticket-alt:before {
  content: "\f3ff"; }

.fa-times:before {
  content: "\f00d"; }

.fa-times-circle:before {
  content: "\f057"; }

.fa-times-hexagon:before {
  content: "\f2ee"; }

.fa-times-octagon:before {
  content: "\f2f0"; }

.fa-times-square:before {
  content: "\f2d3"; }

.fa-tint:before {
  content: "\f043"; }

.fa-tint-slash:before {
  content: "\f5c7"; }

.fa-tired:before {
  content: "\f5c8"; }

.fa-toggle-off:before {
  content: "\f204"; }

.fa-toggle-on:before {
  content: "\f205"; }

.fa-toolbox:before {
  content: "\f552"; }

.fa-tooth:before {
  content: "\f5c9"; }

.fa-trade-federation:before {
  content: "\f513"; }

.fa-trademark:before {
  content: "\f25c"; }

.fa-train:before {
  content: "\f238"; }

.fa-transgender:before {
  content: "\f224"; }

.fa-transgender-alt:before {
  content: "\f225"; }

.fa-trash:before {
  content: "\f1f8"; }

.fa-trash-alt:before {
  content: "\f2ed"; }

.fa-tree:before {
  content: "\f1bb"; }

.fa-tree-alt:before {
  content: "\f400"; }

.fa-trello:before {
  content: "\f181"; }

.fa-triangle:before {
  content: "\f2ec"; }

.fa-tripadvisor:before {
  content: "\f262"; }

.fa-trophy:before {
  content: "\f091"; }

.fa-trophy-alt:before {
  content: "\f2eb"; }

.fa-truck:before {
  content: "\f0d1"; }

.fa-truck-container:before {
  content: "\f4dc"; }

.fa-truck-couch:before {
  content: "\f4dd"; }

.fa-truck-loading:before {
  content: "\f4de"; }

.fa-truck-moving:before {
  content: "\f4df"; }

.fa-truck-ramp:before {
  content: "\f4e0"; }

.fa-tshirt:before {
  content: "\f553"; }

.fa-tty:before {
  content: "\f1e4"; }

.fa-tumblr:before {
  content: "\f173"; }

.fa-tumblr-square:before {
  content: "\f174"; }

.fa-tv:before {
  content: "\f26c"; }

.fa-tv-retro:before {
  content: "\f401"; }

.fa-twitch:before {
  content: "\f1e8"; }

.fa-twitter:before {
  content: "\f099"; }

.fa-twitter-square:before {
  content: "\f081"; }

.fa-typo3:before {
  content: "\f42b"; }

.fa-uber:before {
  content: "\f402"; }

.fa-uikit:before {
  content: "\f403"; }

.fa-umbrella:before {
  content: "\f0e9"; }

.fa-umbrella-beach:before {
  content: "\f5ca"; }

.fa-underline:before {
  content: "\f0cd"; }

.fa-undo:before {
  content: "\f0e2"; }

.fa-undo-alt:before {
  content: "\f2ea"; }

.fa-uniregistry:before {
  content: "\f404"; }

.fa-universal-access:before {
  content: "\f29a"; }

.fa-university:before {
  content: "\f19c"; }

.fa-unlink:before {
  content: "\f127"; }

.fa-unlock:before {
  content: "\f09c"; }

.fa-unlock-alt:before {
  content: "\f13e"; }

.fa-untappd:before {
  content: "\f405"; }

.fa-upload:before {
  content: "\f093"; }

.fa-usb:before {
  content: "\f287"; }

.fa-usd-circle:before {
  content: "\f2e8"; }

.fa-usd-square:before {
  content: "\f2e9"; }

.fa-user:before {
  content: "\f007"; }

.fa-user-alt:before {
  content: "\f406"; }

.fa-user-alt-slash:before {
  content: "\f4fa"; }

.fa-user-astronaut:before {
  content: "\f4fb"; }

.fa-user-check:before {
  content: "\f4fc"; }

.fa-user-circle:before {
  content: "\f2bd"; }

.fa-user-clock:before {
  content: "\f4fd"; }

.fa-user-cog:before {
  content: "\f4fe"; }

.fa-user-edit:before {
  content: "\f4ff"; }

.fa-user-friends:before {
  content: "\f500"; }

.fa-user-graduate:before {
  content: "\f501"; }

.fa-user-lock:before {
  content: "\f502"; }

.fa-user-md:before {
  content: "\f0f0"; }

.fa-user-minus:before {
  content: "\f503"; }

.fa-user-ninja:before {
  content: "\f504"; }

.fa-user-plus:before {
  content: "\f234"; }

.fa-user-secret:before {
  content: "\f21b"; }

.fa-user-shield:before {
  content: "\f505"; }

.fa-user-slash:before {
  content: "\f506"; }

.fa-user-tag:before {
  content: "\f507"; }

.fa-user-tie:before {
  content: "\f508"; }

.fa-user-times:before {
  content: "\f235"; }

.fa-users:before {
  content: "\f0c0"; }

.fa-users-cog:before {
  content: "\f509"; }

.fa-ussunnah:before {
  content: "\f407"; }

.fa-utensil-fork:before {
  content: "\f2e3"; }

.fa-utensil-knife:before {
  content: "\f2e4"; }

.fa-utensil-spoon:before {
  content: "\f2e5"; }

.fa-utensils:before {
  content: "\f2e7"; }

.fa-utensils-alt:before {
  content: "\f2e6"; }

.fa-vaadin:before {
  content: "\f408"; }

.fa-vector-square:before {
  content: "\f5cb"; }

.fa-venus:before {
  content: "\f221"; }

.fa-venus-double:before {
  content: "\f226"; }

.fa-venus-mars:before {
  content: "\f228"; }

.fa-viacoin:before {
  content: "\f237"; }

.fa-viadeo:before {
  content: "\f2a9"; }

.fa-viadeo-square:before {
  content: "\f2aa"; }

.fa-vial:before {
  content: "\f492"; }

.fa-vials:before {
  content: "\f493"; }

.fa-viber:before {
  content: "\f409"; }

.fa-video:before {
  content: "\f03d"; }

.fa-video-plus:before {
  content: "\f4e1"; }

.fa-video-slash:before {
  content: "\f4e2"; }

.fa-vimeo:before {
  content: "\f40a"; }

.fa-vimeo-square:before {
  content: "\f194"; }

.fa-vimeo-v:before {
  content: "\f27d"; }

.fa-vine:before {
  content: "\f1ca"; }

.fa-vk:before {
  content: "\f189"; }

.fa-vnv:before {
  content: "\f40b"; }

.fa-volleyball-ball:before {
  content: "\f45f"; }

.fa-volume-down:before {
  content: "\f027"; }

.fa-volume-mute:before {
  content: "\f2e2"; }

.fa-volume-off:before {
  content: "\f026"; }

.fa-volume-up:before {
  content: "\f028"; }

.fa-vuejs:before {
  content: "\f41f"; }

.fa-walking:before {
  content: "\f554"; }

.fa-wallet:before {
  content: "\f555"; }

.fa-warehouse:before {
  content: "\f494"; }

.fa-warehouse-alt:before {
  content: "\f495"; }

.fa-watch:before {
  content: "\f2e1"; }

.fa-weebly:before {
  content: "\f5cc"; }

.fa-weibo:before {
  content: "\f18a"; }

.fa-weight:before {
  content: "\f496"; }

.fa-weight-hanging:before {
  content: "\f5cd"; }

.fa-weixin:before {
  content: "\f1d7"; }

.fa-whatsapp:before {
  content: "\f232"; }

.fa-whatsapp-square:before {
  content: "\f40c"; }

.fa-wheelchair:before {
  content: "\f193"; }

.fa-whistle:before {
  content: "\f460"; }

.fa-whmcs:before {
  content: "\f40d"; }

.fa-wifi:before {
  content: "\f1eb"; }

.fa-wikipedia-w:before {
  content: "\f266"; }

.fa-window:before {
  content: "\f40e"; }

.fa-window-alt:before {
  content: "\f40f"; }

.fa-window-close:before {
  content: "\f410"; }

.fa-window-maximize:before {
  content: "\f2d0"; }

.fa-window-minimize:before {
  content: "\f2d1"; }

.fa-window-restore:before {
  content: "\f2d2"; }

.fa-windows:before {
  content: "\f17a"; }

.fa-wine-glass:before {
  content: "\f4e3"; }

.fa-wine-glass-alt:before {
  content: "\f5ce"; }

.fa-wix:before {
  content: "\f5cf"; }

.fa-wolf-pack-battalion:before {
  content: "\f514"; }

.fa-won-sign:before {
  content: "\f159"; }

.fa-wordpress:before {
  content: "\f19a"; }

.fa-wordpress-simple:before {
  content: "\f411"; }

.fa-wpbeginner:before {
  content: "\f297"; }

.fa-wpexplorer:before {
  content: "\f2de"; }

.fa-wpforms:before {
  content: "\f298"; }

.fa-wrench:before {
  content: "\f0ad"; }

.fa-x-ray:before {
  content: "\f497"; }

.fa-xbox:before {
  content: "\f412"; }

.fa-xing:before {
  content: "\f168"; }

.fa-xing-square:before {
  content: "\f169"; }

.fa-y-combinator:before {
  content: "\f23b"; }

.fa-yahoo:before {
  content: "\f19e"; }

.fa-yandex:before {
  content: "\f413"; }

.fa-yandex-international:before {
  content: "\f414"; }

.fa-yelp:before {
  content: "\f1e9"; }

.fa-yen-sign:before {
  content: "\f157"; }

.fa-yoast:before {
  content: "\f2b1"; }

.fa-youtube:before {
  content: "\f167"; }

.fa-youtube-square:before {
  content: "\f431"; }

.sr-only {
  border: 0;
  clip: rect(0, 0, 0, 0);
  height: 1px;
  margin: -1px;
  overflow: hidden;
  padding: 0;
  position: absolute;
  width: 1px; }

.sr-only-focusable:active, .sr-only-focusable:focus {
  clip: auto;
  height: auto;
  margin: 0;
  overflow: visible;
  position: static;
  width: auto; }

/*!
 * Font Awesome Pro 5.1.1 by @fontawesome - https://fontawesome.com
 * License - https://fontawesome.com/license (Commercial License)
 */
@font-face {
  font-family: 'Font Awesome 5 Brands';
  font-style: normal;
  font-weight: normal;
  src: url("/static/fonts/fontawesome/fa-brands-400.eot");
  src: url("/static/fonts/fontawesome/fa-brands-400.eot?#iefix") format("embedded-opentype"), url("/static/fonts/fontawesome/fa-brands-400.woff2") format("woff2"), url("/static/fonts/fontawesome/fa-brands-400.woff") format("woff"), url("/static/fonts/fontawesome/fa-brands-400.ttf") format("truetype"), url("/static/fonts/fontawesome/fa-brands-400.svg#fontawesome") format("svg"); }

.fab {
  font-family: 'Font Awesome 5 Brands'; }

/*!
 * Font Awesome Pro 5.1.1 by @fontawesome - https://fontawesome.com
 * License - https://fontawesome.com/license (Commercial License)
 */
@font-face {
  font-family: 'Font Awesome 5 Pro';
  font-style: normal;
  font-weight: 900;
  src: url("/static/fonts/fontawesome/fa-solid-900.eot");
  src: url("/static/fonts/fontawesome/fa-solid-900.eot?#iefix") format("embedded-opentype"), url("/static/fonts/fontawesome/fa-solid-900.woff2") format("woff2"), url("/static/fonts/fontawesome/fa-solid-900.woff") format("woff"), url("/static/fonts/fontawesome/fa-solid-900.ttf") format("truetype"), url("/static/fonts/fontawesome/fa-solid-900.svg#fontawesome") format("svg"); }

.fa,
.fas,
table.table td a.follow-link i:before,
table.table tbody tr.expanded [data-expand-row] i,
table.table tbody tr.expanded > td.icon-cell .fal,
table.table tbody tr.expanded > td.icon-cell .editor-ui .editor.loading:after,
.editor-ui table.table tbody tr.expanded > td.icon-cell .editor.loading:after,
table.table tbody tr.expanded > td.icon-cell .editor-ui .editor.idle:after,
.editor-ui table.table tbody tr.expanded > td.icon-cell .editor.idle:after,
table.table tbody tr.expanded > td.icon-cell .configure-block__control.checkbox label:before,
.configure-block__control.checkbox table.table tbody tr.expanded > td.icon-cell label:before,
table.table tbody tr.expanded > td.icon-cell .configure-block__control.radio label:before,
.configure-block__control.radio table.table tbody tr.expanded > td.icon-cell label:before,
table.table tbody tr.expanded > td.icon-cell .configure-block + .multi-select > ul > li label:before,
.configure-block + .multi-select > ul > li table.table tbody tr.expanded > td.icon-cell label:before,
.configure-block__control--wrapper.caret:after {
  font-family: 'Font Awesome 5 Pro';
  font-weight: 900; }

/*!
 * Font Awesome Pro 5.1.1 by @fontawesome - https://fontawesome.com
 * License - https://fontawesome.com/license (Commercial License)
 */
@font-face {
  font-family: 'Font Awesome 5 Pro';
  font-style: normal;
  font-weight: 400;
  src: url("/static/fonts/fontawesome/fa-regular-400.eot");
  src: url("/static/fonts/fontawesome/fa-regular-400.eot?#iefix") format("embedded-opentype"), url("/static/fonts/fontawesome/fa-regular-400.woff2") format("woff2"), url("/static/fonts/fontawesome/fa-regular-400.woff") format("woff"), url("/static/fonts/fontawesome/fa-regular-400.ttf") format("truetype"), url("/static/fonts/fontawesome/fa-regular-400.svg#fontawesome") format("svg"); }


.far,
.diary-ui .data-list li button.expand:hover i {
  font-family: 'Font Awesome 5 Pro';
  font-weight: 400; }

/*!
 * Font Awesome Pro 5.1.1 by @fontawesome - https://fontawesome.com
 * License - https://fontawesome.com/license (Commercial License)
 */
@font-face {
  font-family: 'Font Awesome 5 Pro';
  font-style: normal;
  font-weight: 300;
  src: url("/static/fonts/fontawesome/fa-light-300.eot");
  src: url("/static/fonts/fontawesome/fa-light-300.eot?#iefix") format("embedded-opentype"), url("/static/fonts/fontawesome/fa-light-300.woff2") format("woff2"), url("/static/fonts/fontawesome/fa-light-300.woff") format("woff"), url("/static/fonts/fontawesome/fa-light-300.ttf") format("truetype"), url("/static/fonts/fontawesome/fa-light-300.svg#fontawesome") format("svg"); }


.fal,
.editor-ui .editor.loading:after,
.editor-ui .editor.idle:after,
.configure-block__control.checkbox label:before,
.configure-block__control.radio label:before,
.configure-block + .multi-select > ul > li label:before {
  font-family: 'Font Awesome 5 Pro';
  font-weight: 300; }

.flatpickr-calendar {
  background: transparent;
  opacity: 0;
  display: none;
  text-align: center;
  visibility: hidden;
  padding: 0;
  -webkit-animation: none;
  animation: none;
  direction: ltr;
  border: 0;
  font-size: 14px;
  line-height: 24px;
  border-radius: 5px;
  position: absolute;
  width: 307.875px;
  -webkit-box-sizing: border-box;
  box-sizing: border-box;
  -ms-touch-action: manipulation;
  touch-action: manipulation;
  -webkit-box-shadow: 0 3px 13px rgba(0, 0, 0, 0.08);
  box-shadow: 0 3px 13px rgba(0, 0, 0, 0.08); }

.flatpickr-calendar.open,
.flatpickr-calendar.inline {
  opacity: 1;
  max-height: 640px;
  visibility: visible; }

.flatpickr-calendar.open {
  display: inline-block;
  z-index: 99999; }

.flatpickr-calendar.animate.open {
  -webkit-animation: fpFadeInDown 300ms cubic-bezier(0.23, 1, 0.32, 1);
  animation: fpFadeInDown 300ms cubic-bezier(0.23, 1, 0.32, 1); }

.flatpickr-calendar.inline {
  display: block;
  position: relative;
  top: 2px; }

.flatpickr-calendar.static {
  position: absolute;
  top: calc(100% + 2px); }

.flatpickr-calendar.static.open {
  z-index: 999;
  display: block; }

.flatpickr-calendar.multiMonth .flatpickr-days .dayContainer:nth-child(n+1) .flatpickr-day.inRange:nth-child(7n+7) {
  -webkit-box-shadow: none !important;
  box-shadow: none !important; }

.flatpickr-calendar.multiMonth .flatpickr-days .dayContainer:nth-child(n+2) .flatpickr-day.inRange:nth-child(7n+1) {
  -webkit-box-shadow: -2px 0 0 #e6e6e6, 5px 0 0 #e6e6e6;
  box-shadow: -2px 0 0 #e6e6e6, 5px 0 0 #e6e6e6; }

.flatpickr-calendar .hasWeeks .dayContainer,
.flatpickr-calendar .hasTime .dayContainer {
  border-bottom: 0;
  border-bottom-right-radius: 0;
  border-bottom-left-radius: 0; }

.flatpickr-calendar .hasWeeks .dayContainer {
  border-left: 0; }

.flatpickr-calendar.showTimeInput.hasTime .flatpickr-time {
  height: 40px;
  border-top: 1px solid rgba(72, 72, 72, 0.2); }

.flatpickr-calendar.showTimeInput.hasTime .flatpickr-innerContainer {
  border-bottom: 0; }

.flatpickr-calendar.showTimeInput.hasTime .flatpickr-time {
  border: 1px solid rgba(72, 72, 72, 0.2); }

.flatpickr-calendar.noCalendar.hasTime .flatpickr-time {
  height: auto; }

.flatpickr-calendar:before,
.flatpickr-calendar:after {
  position: absolute;
  display: block;
  pointer-events: none;
  border: solid transparent;
  content: '';
  height: 0;
  width: 0;
  left: 22px; }

.flatpickr-calendar.rightMost:before,
.flatpickr-calendar.rightMost:after {
  left: auto;
  right: 22px; }

.flatpickr-calendar:before {
  border-width: 5px;
  margin: 0 -5px; }

.flatpickr-calendar:after {
  border-width: 4px;
  margin: 0 -4px; }

.flatpickr-calendar.arrowTop:before,
.flatpickr-calendar.arrowTop:after {
  bottom: 100%; }

.flatpickr-calendar.arrowTop:before {
  border-bottom-color: rgba(72, 72, 72, 0.2); }

.flatpickr-calendar.arrowTop:after {
  border-bottom-color: #42a5f5; }

.flatpickr-calendar.arrowBottom:before,
.flatpickr-calendar.arrowBottom:after {
  top: 100%; }

.flatpickr-calendar.arrowBottom:before {
  border-top-color: rgba(72, 72, 72, 0.2); }

.flatpickr-calendar.arrowBottom:after {
  border-top-color: #42a5f5; }

.flatpickr-calendar:focus {
  outline: 0; }

.flatpickr-wrapper {
  position: relative;
  display: inline-block; }

.flatpickr-months {
  display: -webkit-box;
  display: -webkit-flex;
  display: -ms-flexbox;
  display: flex; }

.flatpickr-months .flatpickr-month {
  border-radius: 5px 5px 0 0;
  background: #42a5f5;
  color: #fff;
  fill: #fff;
  height: 28px;
  line-height: 1;
  text-align: center;
  position: relative;
  -webkit-user-select: none;
  -moz-user-select: none;
  -ms-user-select: none;
  user-select: none;
  overflow: hidden;
  -webkit-box-flex: 1;
  -webkit-flex: 1;
  -ms-flex: 1;
  flex: 1; }

.flatpickr-months .flatpickr-prev-month,
.flatpickr-months .flatpickr-next-month {
  text-decoration: none;
  cursor: pointer;
  position: absolute;
  top: 0px;
  line-height: 16px;
  height: 28px;
  padding: 10px;
  z-index: 3;
  color: #fff;
  fill: #fff; }

.flatpickr-months .flatpickr-prev-month.disabled,
.flatpickr-months .flatpickr-next-month.disabled {
  display: none; }

.flatpickr-months .flatpickr-prev-month i,
.flatpickr-months .flatpickr-next-month i {
  position: relative; }

.flatpickr-months .flatpickr-prev-month.flatpickr-prev-month,
.flatpickr-months .flatpickr-next-month.flatpickr-prev-month {
  /*
      /*rtl:begin:ignore*/
  /*
      */
  left: 0;
  /*
      /*rtl:end:ignore*/
  /*
      */ }

/*
      /*rtl:begin:ignore*/
/*
      /*rtl:end:ignore*/
.flatpickr-months .flatpickr-prev-month.flatpickr-next-month,
.flatpickr-months .flatpickr-next-month.flatpickr-next-month {
  /*
      /*rtl:begin:ignore*/
  /*
      */
  right: 0;
  /*
      /*rtl:end:ignore*/
  /*
      */ }

/*
      /*rtl:begin:ignore*/
/*
      /*rtl:end:ignore*/
.flatpickr-months .flatpickr-prev-month:hover,
.flatpickr-months .flatpickr-next-month:hover {
  color: #bbb; }

.flatpickr-months .flatpickr-prev-month:hover svg,
.flatpickr-months .flatpickr-next-month:hover svg {
  fill: #f64747; }

.flatpickr-months .flatpickr-prev-month svg,
.flatpickr-months .flatpickr-next-month svg {
  width: 14px;
  height: 14px; }

.flatpickr-months .flatpickr-prev-month svg path,
.flatpickr-months .flatpickr-next-month svg path {
  -webkit-transition: fill 0.1s;
  transition: fill 0.1s;
  fill: inherit; }

.numInputWrapper {
  position: relative;
  height: auto; }

.numInputWrapper input,
.numInputWrapper span {
  display: inline-block; }

.numInputWrapper input {
  width: 100%; }

.numInputWrapper input::-ms-clear {
  display: none; }

.numInputWrapper span {
  position: absolute;
  right: 0;
  width: 14px;
  padding: 0 4px 0 2px;
  height: 50%;
  line-height: 50%;
  opacity: 0;
  cursor: pointer;
  border: 1px solid rgba(72, 72, 72, 0.15);
  -webkit-box-sizing: border-box;
  box-sizing: border-box; }

.numInputWrapper span:hover {
  background: rgba(0, 0, 0, 0.1); }

.numInputWrapper span:active {
  background: rgba(0, 0, 0, 0.2); }

.numInputWrapper span:after {
  display: block;
  content: "";
  position: absolute; }

.numInputWrapper span.arrowUp {
  top: 0;
  border-bottom: 0; }

.numInputWrapper span.arrowUp:after {
  border-left: 4px solid transparent;
  border-right: 4px solid transparent;
  border-bottom: 4px solid rgba(72, 72, 72, 0.6);
  top: 26%; }

.numInputWrapper span.arrowDown {
  top: 50%; }

.numInputWrapper span.arrowDown:after {
  border-left: 4px solid transparent;
  border-right: 4px solid transparent;
  border-top: 4px solid rgba(72, 72, 72, 0.6);
  top: 40%; }

.numInputWrapper span svg {
  width: inherit;
  height: auto; }

.numInputWrapper span svg path {
  fill: rgba(255, 255, 255, 0.5); }

.numInputWrapper:hover {
  background: rgba(0, 0, 0, 0.05); }

.numInputWrapper:hover span {
  opacity: 1; }

.flatpickr-current-month {
  font-size: 135%;
  line-height: inherit;
  font-weight: 300;
  color: inherit;
  position: absolute;
  width: 75%;
  left: 12.5%;
  padding: 6.16px 0 0 0;
  line-height: 1;
  height: 28px;
  display: inline-block;
  text-align: center;
  -webkit-transform: translate3d(0px, 0px, 0px);
  transform: translate3d(0px, 0px, 0px); }

.flatpickr-current-month span.cur-month {
  font-family: inherit;
  font-weight: 700;
  color: inherit;
  display: inline-block;
  margin-left: 0.5ch;
  padding: 0; }

.flatpickr-current-month span.cur-month:hover {
  background: rgba(0, 0, 0, 0.05); }

.flatpickr-current-month .numInputWrapper {
  width: 6ch;
  width: 7ch\0;
  display: inline-block; }

.flatpickr-current-month .numInputWrapper span.arrowUp:after {
  border-bottom-color: #fff; }

.flatpickr-current-month .numInputWrapper span.arrowDown:after {
  border-top-color: #fff; }

.flatpickr-current-month input.cur-year {
  background: transparent;
  -webkit-box-sizing: border-box;
  box-sizing: border-box;
  color: inherit;
  cursor: text;
  padding: 0 0 0 0.5ch;
  margin: 0;
  display: inline-block;
  font-size: inherit;
  font-family: inherit;
  font-weight: 300;
  line-height: inherit;
  height: auto;
  border: 0;
  border-radius: 0;
  vertical-align: initial; }

.flatpickr-current-month input.cur-year:focus {
  outline: 0; }

.flatpickr-current-month input.cur-year[disabled],
.flatpickr-current-month input.cur-year[disabled]:hover {
  font-size: 100%;
  color: rgba(255, 255, 255, 0.5);
  background: transparent;
  pointer-events: none; }

.flatpickr-weekdays {
  background: #42a5f5;
  text-align: center;
  overflow: hidden;
  width: 100%;
  display: -webkit-box;
  display: -webkit-flex;
  display: -ms-flexbox;
  display: flex;
  -webkit-box-align: center;
  -webkit-align-items: center;
  -ms-flex-align: center;
  align-items: center;
  height: 28px; }

.flatpickr-weekdays .flatpickr-weekdaycontainer {
  display: -webkit-box;
  display: -webkit-flex;
  display: -ms-flexbox;
  display: flex;
  -webkit-box-flex: 1;
  -webkit-flex: 1;
  -ms-flex: 1;
  flex: 1; }

span.flatpickr-weekday {
  cursor: default;
  font-size: 90%;
  background: #42a5f5;
  color: rgba(0, 0, 0, 0.54);
  line-height: 1;
  margin: 0;
  text-align: center;
  display: block;
  -webkit-box-flex: 1;
  -webkit-flex: 1;
  -ms-flex: 1;
  flex: 1;
  font-weight: bolder; }

.dayContainer,
.flatpickr-weeks {
  padding: 1px 0 0 0; }

.flatpickr-days {
  position: relative;
  overflow: hidden;
  display: -webkit-box;
  display: -webkit-flex;
  display: -ms-flexbox;
  display: flex;
  -webkit-box-align: start;
  -webkit-align-items: flex-start;
  -ms-flex-align: start;
  align-items: flex-start;
  width: 307.875px;
  border-left: 1px solid rgba(72, 72, 72, 0.2);
  border-right: 1px solid rgba(72, 72, 72, 0.2); }

.flatpickr-days:focus {
  outline: 0; }

.dayContainer {
  padding: 0;
  outline: 0;
  text-align: left;
  width: 307.875px;
  min-width: 307.875px;
  max-width: 307.875px;
  -webkit-box-sizing: border-box;
  box-sizing: border-box;
  display: inline-block;
  display: -ms-flexbox;
  display: -webkit-box;
  display: -webkit-flex;
  display: flex;
  -webkit-flex-wrap: wrap;
  flex-wrap: wrap;
  -ms-flex-wrap: wrap;
  -ms-flex-pack: justify;
  -webkit-justify-content: space-around;
  justify-content: space-around;
  -webkit-transform: translate3d(0px, 0px, 0px);
  transform: translate3d(0px, 0px, 0px);
  opacity: 1; }

.dayContainer + .dayContainer {
  -webkit-box-shadow: -1px 0 0 rgba(72, 72, 72, 0.2);
  box-shadow: -1px 0 0 rgba(72, 72, 72, 0.2); }

.flatpickr-day {
  background: none;
  border: 1px solid transparent;
  border-radius: 150px;
  -webkit-box-sizing: border-box;
  box-sizing: border-box;
  color: #484848;
  cursor: pointer;
  font-weight: 400;
  width: 14.2857143%;
  -webkit-flex-basis: 14.2857143%;
  -ms-flex-preferred-size: 14.2857143%;
  flex-basis: 14.2857143%;
  max-width: 39px;
  height: 39px;
  line-height: 39px;
  margin: 0;
  display: inline-block;
  position: relative;
  -webkit-box-pack: center;
  -webkit-justify-content: center;
  -ms-flex-pack: center;
  justify-content: center;
  text-align: center; }

.flatpickr-day.inRange,
.flatpickr-day.prevMonthDay.inRange,
.flatpickr-day.nextMonthDay.inRange,
.flatpickr-day.today.inRange,
.flatpickr-day.prevMonthDay.today.inRange,
.flatpickr-day.nextMonthDay.today.inRange,
.flatpickr-day:hover,
.flatpickr-day.prevMonthDay:hover,
.flatpickr-day.nextMonthDay:hover,
.flatpickr-day:focus,
.flatpickr-day.prevMonthDay:focus,
.flatpickr-day.nextMonthDay:focus {
  cursor: pointer;
  outline: 0;
  background: #e2e2e2;
  border-color: #e2e2e2; }

.flatpickr-day.today {
  border-color: #bbb; }

.flatpickr-day.today:hover,
.flatpickr-day.today:focus {
  border-color: #bbb;
  background: #bbb;
  color: #fff; }

.flatpickr-day.selected,
.flatpickr-day.startRange,
.flatpickr-day.endRange,
.flatpickr-day.selected.inRange,
.flatpickr-day.startRange.inRange,
.flatpickr-day.endRange.inRange,
.flatpickr-day.selected:focus,
.flatpickr-day.startRange:focus,
.flatpickr-day.endRange:focus,
.flatpickr-day.selected:hover,
.flatpickr-day.startRange:hover,
.flatpickr-day.endRange:hover,
.flatpickr-day.selected.prevMonthDay,
.flatpickr-day.startRange.prevMonthDay,
.flatpickr-day.endRange.prevMonthDay,
.flatpickr-day.selected.nextMonthDay,
.flatpickr-day.startRange.nextMonthDay,
.flatpickr-day.endRange.nextMonthDay {
  background: #42a5f5;
  -webkit-box-shadow: none;
  box-shadow: none;
  color: #fff;
  border-color: #42a5f5; }

.flatpickr-day.selected.startRange,
.flatpickr-day.startRange.startRange,
.flatpickr-day.endRange.startRange {
  border-radius: 50px 0 0 50px; }

.flatpickr-day.selected.endRange,
.flatpickr-day.startRange.endRange,
.flatpickr-day.endRange.endRange {
  border-radius: 0 50px 50px 0; }

.flatpickr-day.selected.startRange + .endRange:not(:nth-child(7n+1)),
.flatpickr-day.startRange.startRange + .endRange:not(:nth-child(7n+1)),
.flatpickr-day.endRange.startRange + .endRange:not(:nth-child(7n+1)) {
  -webkit-box-shadow: -10px 0 0 #42a5f5;
  box-shadow: -10px 0 0 #42a5f5; }

.flatpickr-day.selected.startRange.endRange,
.flatpickr-day.startRange.startRange.endRange,
.flatpickr-day.endRange.startRange.endRange {
  border-radius: 50px; }

.flatpickr-day.inRange {
  border-radius: 0;
  -webkit-box-shadow: -5px 0 0 #e2e2e2, 5px 0 0 #e2e2e2;
  box-shadow: -5px 0 0 #e2e2e2, 5px 0 0 #e2e2e2; }

.flatpickr-day.disabled,
.flatpickr-day.disabled:hover,
.flatpickr-day.prevMonthDay,
.flatpickr-day.nextMonthDay,
.flatpickr-day.notAllowed,
.flatpickr-day.notAllowed.prevMonthDay,
.flatpickr-day.notAllowed.nextMonthDay {
  color: rgba(72, 72, 72, 0.3);
  background: transparent;
  border-color: transparent;
  cursor: default; }

.flatpickr-day.disabled,
.flatpickr-day.disabled:hover {
  cursor: not-allowed;
  color: rgba(72, 72, 72, 0.1); }

.flatpickr-day.week.selected {
  border-radius: 0;
  -webkit-box-shadow: -5px 0 0 #42a5f5, 5px 0 0 #42a5f5;
  box-shadow: -5px 0 0 #42a5f5, 5px 0 0 #42a5f5; }

.flatpickr-day.hidden {
  visibility: hidden; }

.rangeMode .flatpickr-day {
  margin-top: 1px; }

.flatpickr-weekwrapper {
  display: inline-block;
  float: left; }

.flatpickr-weekwrapper .flatpickr-weeks {
  padding: 0 12px;
  border-left: 1px solid rgba(72, 72, 72, 0.2); }

.flatpickr-weekwrapper .flatpickr-weekday {
  float: none;
  width: 100%;
  line-height: 28px; }

.flatpickr-weekwrapper span.flatpickr-day,
.flatpickr-weekwrapper span.flatpickr-day:hover {
  display: block;
  width: 100%;
  max-width: none;
  color: rgba(72, 72, 72, 0.3);
  background: transparent;
  cursor: default;
  border: none; }

.flatpickr-innerContainer {
  display: block;
  display: -webkit-box;
  display: -webkit-flex;
  display: -ms-flexbox;
  display: flex;
  -webkit-box-sizing: border-box;
  box-sizing: border-box;
  overflow: hidden;
  background: #fff;
  border-bottom: 1px solid rgba(72, 72, 72, 0.2); }

.flatpickr-rContainer {
  display: inline-block;
  padding: 0;
  -webkit-box-sizing: border-box;
  box-sizing: border-box; }

.flatpickr-time {
  text-align: center;
  outline: 0;
  display: block;
  height: 0;
  line-height: 40px;
  max-height: 40px;
  -webkit-box-sizing: border-box;
  box-sizing: border-box;
  overflow: hidden;
  display: -webkit-box;
  display: -webkit-flex;
  display: -ms-flexbox;
  display: flex;
  background: #fff;
  border-radius: 0 0 5px 5px; }

.flatpickr-time:after {
  content: "";
  display: table;
  clear: both; }

.flatpickr-time .numInputWrapper {
  -webkit-box-flex: 1;
  -webkit-flex: 1;
  -ms-flex: 1;
  flex: 1;
  width: 40%;
  height: 40px;
  float: left; }

.flatpickr-time .numInputWrapper span.arrowUp:after {
  border-bottom-color: #484848; }

.flatpickr-time .numInputWrapper span.arrowDown:after {
  border-top-color: #484848; }

.flatpickr-time.hasSeconds .numInputWrapper {
  width: 26%; }

.flatpickr-time.time24hr .numInputWrapper {
  width: 49%; }

.flatpickr-time input {
  background: transparent;
  -webkit-box-shadow: none;
  box-shadow: none;
  border: 0;
  border-radius: 0;
  text-align: center;
  margin: 0;
  padding: 0;
  height: inherit;
  line-height: inherit;
  color: #484848;
  font-size: 14px;
  position: relative;
  -webkit-box-sizing: border-box;
  box-sizing: border-box; }

.flatpickr-time input.flatpickr-hour {
  font-weight: bold; }

.flatpickr-time input.flatpickr-minute,
.flatpickr-time input.flatpickr-second {
  font-weight: 400; }

.flatpickr-time input:focus {
  outline: 0;
  border: 0; }

.flatpickr-time .flatpickr-time-separator,
.flatpickr-time .flatpickr-am-pm {
  height: inherit;
  display: inline-block;
  float: left;
  line-height: inherit;
  color: #484848;
  font-weight: bold;
  width: 2%;
  -webkit-user-select: none;
  -moz-user-select: none;
  -ms-user-select: none;
  user-select: none;
  -webkit-align-self: center;
  -ms-flex-item-align: center;
  align-self: center; }

.flatpickr-time .flatpickr-am-pm {
  outline: 0;
  width: 18%;
  cursor: pointer;
  text-align: center;
  font-weight: 400; }

.flatpickr-time input:hover,
.flatpickr-time .flatpickr-am-pm:hover,
.flatpickr-time input:focus,
.flatpickr-time .flatpickr-am-pm:focus {
  background: #efefef; }

.flatpickr-input[readonly] {
  cursor: pointer; }

@-webkit-keyframes fpFadeInDown {
  from {
    opacity: 0;
    -webkit-transform: translate3d(0, -20px, 0);
    transform: translate3d(0, -20px, 0); }
  to {
    opacity: 1;
    -webkit-transform: translate3d(0, 0, 0);
    transform: translate3d(0, 0, 0); } }

@keyframes fpFadeInDown {
  from {
    opacity: 0;
    -webkit-transform: translate3d(0, -20px, 0);
    transform: translate3d(0, -20px, 0); }
  to {
    opacity: 1;
    -webkit-transform: translate3d(0, 0, 0);
    transform: translate3d(0, 0, 0); } }

body {
  font-family: Roboto, -apple-system, BlinkMacSystemFont, "Segoe UI", Oxygen-Sans, Ubuntu, Cantarell, "Helvetica Neue", sans-serif;
  -webkit-font-smoothing: antialiased;
  -moz-osx-font-smoothing: grayscale;
  text-rendering: auto; }

.viewport {
  position: relative;
  width: 100vw;
  height: 100vh;
  overflow: hidden; }

.split-view, .split-view--vertical {
  display: flex; }
  .split-view > .split-view-container, .split-view--vertical > .split-view-container {
    flex-basis: 100%; }
    .split-view > .split-view-container.one-third, .split-view--vertical > .split-view-container.one-third {
      flex-basis: 33.33333%; }
  .split-view--vertical {
    height: 100%;
    flex-direction: column; }
    .split-view--vertical > * {
      box-sizing: border-box; }
      .split-view--vertical > *:not(header) {
        flex-basis: 100%; }
  .split-view .columns, .split-view--vertical .columns {
    margin: 0 15px; }
    .split-view .columns > *, .split-view--vertical .columns > * {
      padding: 0 7px; }
    .split-view .columns .scroll-y, .split-view--vertical .columns .scroll-y {
      overflow-y: auto; }
    .split-view .columns .split-view-container, .split-view--vertical .columns .split-view-container {
      order: 1; }
      .split-view .columns .split-view-container.closed, .split-view--vertical .columns .split-view-container.closed {
        flex-basis: 45px;
        flex-shrink: 0;
        overflow: hidden;
        order: 0; }
        .split-view .columns .split-view-container.closed header, .split-view--vertical .columns .split-view-container.closed header {
          font-size: 0;
          text-align: center; }
          .split-view .columns .split-view-container.closed header i, .split-view--vertical .columns .split-view-container.closed header i {
            font-size: 16px; }
        .split-view .columns .split-view-container.closed > div > *, .split-view--vertical .columns .split-view-container.closed > div > * {
          visibility: hidden; }
        .split-view .columns .split-view-container.closed:hover, .split-view--vertical .columns .split-view-container.closed:hover {
          cursor: pointer;
          background-color: #e5e5e5; }

/*
  Defines a 100%x100% container (fluid to its parent) that will
  enable a background color, with an optional pattern using :before
  and :after rules.
 */
.background {
  position: absolute;
  top: 0;
  left: 0;
  width: 100%;
  height: 100%;
  z-index: 0; }
  .background:before, .background:after {
    content: "";
    position: absolute;
    top: 0;
    left: 0;
    width: 100%;
    height: 100%;
    transition: opacity 300ms ease-in-out; }
  .background:before {
    z-index: 2;
    background-image: linear-gradient(225deg, rgba(114, 148, 199, 0.9) 0%, rgba(74, 111, 165, 0.98) 100%);
    opacity: 1; }
  .background:after {
    z-index: 1;
    background-image: linear-gradient(225deg, rgba(220, 102, 79, 0.9) 0%, rgba(191, 68, 43, 0.98) 100%);
    opacity: 0; }
  .background.pattern-small-steps {
    background-image: url("data:image/svg+xml;base64,PD94bWwgdmVyc2lvbj0iMS4wIiBlbmNvZGluZz0iVVRGLTgiPz4KPHN2ZyB3aWR0aD0iNDBweCI\agaGVpZ2h0PSIyMHB4IiB2aWV3Qm94PSIwIDAgNDAgMjAiIHZlcnNpb249IjEuMSIgeG1sbnM9Im\ah0dHA6Ly93d3cudzMub3JnLzIwMDAvc3ZnIiB4bWxuczp4bGluaz0iaHR0cDovL3d3dy53My5vc\amcvMTk5OS94bGluayI+CiAgICA8IS0tIEdlbmVyYXRvcjogU2tldGNoIDUxLjEgKDU3NTAxKSAt\aIGh0dHA6Ly93d3cuYm9oZW1pYW5jb2RpbmcuY29tL3NrZXRjaCAtLT4KICAgIDx0aXRsZT5QYXR\a 0ZXJuPC90aXRsZT4KICAgIDxkZXNjPkNyZWF0ZWQgd2l0aCBTa2V0Y2guPC9kZXNjPgogICAgPG\aRlZnM+PC9kZWZzPgogICAgPGcgaWQ9IlBhdHRlcm4iIHN0cm9rZT0ibm9uZSIgc3Ryb2tlLXdpZ\aHRoPSIxIiBmaWxsPSJub25lIiBmaWxsLXJ1bGU9ImV2ZW5vZGQiPgogICAgICAgIDxnIGlkPSJw\aYXR0ZXJuIiBmaWxsPSIjREREREREIj4KICAgICAgICAgICAgPHBhdGggZD0iTTE4LjIwMzc4LDg\agTDMwLDIuNTQ2NDQ1NjcgTDMwLDAgTDMyLDAgTDMyLDQgTDMxLjc5NjIyLDQgTDIwLDkuNDUzNT\aU0MzMgTDIwLDE4IEwxOCwxOCBMMTgsOCBMMTguMjAzNzgsOCBaIE0yLDAgTDQsMCBMNCwxMCBMM\aiwxMCBMMiwwIFogTTYsMiBMOCwyIEw4LDEyIEw2LDEyIEw2LDIgWiBNMTAsNCBMMTIsNCBMMTIs\aMTQgTDEwLDE0IEwxMCw0IFogTTE0LDYgTDE2LDYgTDE2LDE2IEwxNCwxNiBMMTQsNiBaIE0yMiw\axMCBMMjQsMTAgTDI0LDIwIEwyMiwyMCBMMjIsMTAgWiBNMjYsMTIgTDI4LDEyIEwyOCwyMCBMMj\aYsMjAgTDI2LDEyIFogTTMwLDE0IEwzMiwxNCBMMzIsMjAgTDMwLDIwIEwzMCwxNCBaIE0zNCwxN\aiBMMzYsMTYgTDM2LDIwIEwzNCwyMCBMMzQsMTYgWiBNMzgsMTggTDQwLDE4IEw0MCwyMCBMMzgs\aMjAgTDM4LDE4IFogTTI2LDAgTDI4LDAgTDI4LDIgTDI2LDIgTDI2LDAgWiBNMzQsMCBMMzYsMCB\aMMzYsNiBMMzQsNiBMMzQsMCBaIE0zOCwwIEw0MCwwIEw0MCw4IEwzOCw4IEwzOCwwIFoiIGlkPS\aJDb21iaW5lZC1TaGFwZSI+PC9wYXRoPgogICAgICAgIDwvZz4KICAgIDwvZz4KPC9zdmc+");
    background-repeat: repeat;
    transition: background-position 300ms linear; }
    .background.pattern-small-steps.fill-red {
      background-position: 10px -10px; }
  .background.fill-red:before {
    opacity: 0; }
  .background.fill-red:after {
    opacity: 1; }

/*
  The foreground is like a layer specified to stay on the foreground. The background
  should not scroll, and remain a fixed-like position. That means the foreground should
  have the ability to scroll the app.
 */
.foreground {
  position: relative;
  height: 100%;
  z-index: 2; }

.app {
  display: flex;
  flex-direction: column; }
  .app__header {
    flex-basis: 57px;
    flex-grow: 0;
    flex-shrink: 0;
    border-bottom: 2px solid rgba(255, 255, 255, 0.5);
    background-color: rgba(0, 0, 0, 0.25); }
    .app__header {
      position: relative;
      z-index: 10;
      display: flex;
      align-items: center;
      padding: 0 60px;
      box-shadow: 0px 2px 4px rgba(0, 0, 0, 0.2); }
      .app__header * {
        text-shadow: 0px 1px 3px rgba(0, 0, 0, 0.25); }
    .app__header .right {
      margin-left: auto; }
      .app__header .right * {
        text-shadow: none; }
    .app__header .logo {
      padding-top: 6px; }
      .app__header .logo a {
        text-decoration: none;
        opacity: .9;
        transition: opacity 50ms linear; }
        .app__header .logo a:hover {
          cursor: pointer;
          opacity: 1; }
    .app__header .title {
      margin: 0;
      color: #fff;
      font-weight: 500;
      font-size: 22px;
      margin: 0 15px; }
    .app__header .nav {
      margin: 0 15px; }
      .app__header .nav > ul {
        margin: 6px 0 0; }
        .app__header .nav > ul > li {
          margin: 0 5px; }
          .app__header .nav > ul > li:first-child {
            margin-left: 0; }
          .app__header .nav > ul > li:last-child {
            margin-right: 0; }
        .app__header .nav > ul a {
          display: block;
          padding: 0 2px;
          text-decoration: none;
          opacity: .5;
          color: #fff;
          text-transform: uppercase;
          font-weight: 600;
          font-size: .8em;
          transition: opacity 100ms ease-out; }
          .app__header .nav > ul a:hover {
            opacity: .8; }
          .app__header .nav > ul a.active {
            opacity: 1;
            position: relative;
            text-decoration: none; }
            .app__header .nav > ul a.active:after {
              content: "";
              position: absolute;
              left: 0;
              bottom: -5px;
              width: 100%;
              height: 2px;
              background-color: white;
              border-radius: 10px; }
    .app__header .controls li {
      height: 30px;
      margin: 0 5px; }
      .app__header .controls li:first-child {
        margin-left: 0; }
      .app__header .controls li:last-child {
        margin-right: 0; }
      .app__header .controls li.with-options {
        position: relative; }
    .app__header .controls button,
    .app__header .controls a {
      -webkit-appearance: none;
      text-align: center;
      box-sizing: border-box;
      display: block;
      border: 0;
      width: 30px;
      height: 30px;
      border-radius: 50%;
      color: #fff;
      background: rgba(29, 32, 34, 0.5);
      padding: 3px 0 0; }
      .app__header .controls button .fal, .app__header .controls button .editor-ui .editor.loading:after, .editor-ui .app__header .controls button .editor.loading:after, .app__header .controls button .editor-ui .editor.idle:after, .editor-ui .app__header .controls button .editor.idle:after, .app__header .controls button .configure-block__control.checkbox label:before, .configure-block__control.checkbox .app__header .controls button label:before, .app__header .controls button .configure-block__control.radio label:before, .configure-block__control.radio .app__header .controls button label:before, .app__header .controls button .configure-block + .multi-select > ul > li label:before, .configure-block + .multi-select > ul > li .app__header .controls button label:before,
      .app__header .controls a .fal,
      .app__header .controls a .editor-ui .editor.loading:after,
      .editor-ui .app__header .controls a .editor.loading:after,
      .app__header .controls a .editor-ui .editor.idle:after,
      .editor-ui .app__header .controls a .editor.idle:after,
      .app__header .controls a .configure-block__control.checkbox label:before,
      .configure-block__control.checkbox .app__header .controls a label:before,
      .app__header .controls a .configure-block__control.radio label:before,
      .configure-block__control.radio .app__header .controls a label:before,
      .app__header .controls a .configure-block + .multi-select > ul > li label:before,
      .configure-block + .multi-select > ul > li .app__header .controls a label:before {
        font-size: 16px;
        transition: opacity 100ms linear; }
        .app__header .controls button .fal.fa-volume-mute, .app__header .controls button .editor-ui .fa-volume-mute.editor.loading:after, .editor-ui .app__header .controls button .fa-volume-mute.editor.loading:after, .app__header .controls button .editor-ui .fa-volume-mute.editor.idle:after, .editor-ui .app__header .controls button .fa-volume-mute.editor.idle:after, .app__header .controls button .configure-block__control.checkbox label.fa-volume-mute:before, .configure-block__control.checkbox .app__header .controls button label.fa-volume-mute:before, .app__header .controls button .configure-block__control.radio label.fa-volume-mute:before, .configure-block__control.radio .app__header .controls button label.fa-volume-mute:before, .app__header .controls button .configure-block + .multi-select > ul > li label.fa-volume-mute:before, .configure-block + .multi-select > ul > li .app__header .controls button label.fa-volume-mute:before,
        .app__header .controls a .fal.fa-volume-mute,
        .app__header .controls a .editor-ui .fa-volume-mute.editor.loading:after,
        .editor-ui .app__header .controls a .fa-volume-mute.editor.loading:after,
        .app__header .controls a .editor-ui .fa-volume-mute.editor.idle:after,
        .editor-ui .app__header .controls a .fa-volume-mute.editor.idle:after,
        .app__header .controls a .configure-block__control.checkbox label.fa-volume-mute:before,
        .configure-block__control.checkbox .app__header .controls a label.fa-volume-mute:before,
        .app__header .controls a .configure-block__control.radio label.fa-volume-mute:before,
        .configure-block__control.radio .app__header .controls a label.fa-volume-mute:before,
        .app__header .controls a .configure-block + .multi-select > ul > li label.fa-volume-mute:before,
        .configure-block + .multi-select > ul > li .app__header .controls a label.fa-volume-mute:before {
          opacity: .5; }
        .app__header .controls button .fal.fa-expand-alt, .app__header .controls button .editor-ui .fa-expand-alt.editor.loading:after, .editor-ui .app__header .controls button .fa-expand-alt.editor.loading:after, .app__header .controls button .editor-ui .fa-expand-alt.editor.idle:after, .editor-ui .app__header .controls button .fa-expand-alt.editor.idle:after, .app__header .controls button .configure-block__control.checkbox label.fa-expand-alt:before, .configure-block__control.checkbox .app__header .controls button label.fa-expand-alt:before, .app__header .controls button .configure-block__control.radio label.fa-expand-alt:before, .configure-block__control.radio .app__header .controls button label.fa-expand-alt:before, .app__header .controls button .configure-block + .multi-select > ul > li label.fa-expand-alt:before, .configure-block + .multi-select > ul > li .app__header .controls button label.fa-expand-alt:before,
        .app__header .controls a .fal.fa-expand-alt,
        .app__header .controls a .editor-ui .fa-expand-alt.editor.loading:after,
        .editor-ui .app__header .controls a .fa-expand-alt.editor.loading:after,
        .app__header .controls a .editor-ui .fa-expand-alt.editor.idle:after,
        .editor-ui .app__header .controls a .fa-expand-alt.editor.idle:after,
        .app__header .controls a .configure-block__control.checkbox label.fa-expand-alt:before,
        .configure-block__control.checkbox .app__header .controls a label.fa-expand-alt:before,
        .app__header .controls a .configure-block__control.radio label.fa-expand-alt:before,
        .configure-block__control.radio .app__header .controls a label.fa-expand-alt:before,
        .app__header .controls a .configure-block + .multi-select > ul > li label.fa-expand-alt:before,
        .configure-block + .multi-select > ul > li .app__header .controls a label.fa-expand-alt:before {
          opacity: .5; }
        .app__header .controls button .fal.fa-comment-alt, .app__header .controls button .editor-ui .fa-comment-alt.editor.loading:after, .editor-ui .app__header .controls button .fa-comment-alt.editor.loading:after, .app__header .controls button .editor-ui .fa-comment-alt.editor.idle:after, .editor-ui .app__header .controls button .fa-comment-alt.editor.idle:after, .app__header .controls button .configure-block__control.checkbox label.fa-comment-alt:before, .configure-block__control.checkbox .app__header .controls button label.fa-comment-alt:before, .app__header .controls button .configure-block__control.radio label.fa-comment-alt:before, .configure-block__control.radio .app__header .controls button label.fa-comment-alt:before, .app__header .controls button .configure-block + .multi-select > ul > li label.fa-comment-alt:before, .configure-block + .multi-select > ul > li .app__header .controls button label.fa-comment-alt:before,
        .app__header .controls a .fal.fa-comment-alt,
        .app__header .controls a .editor-ui .fa-comment-alt.editor.loading:after,
        .editor-ui .app__header .controls a .fa-comment-alt.editor.loading:after,
        .app__header .controls a .editor-ui .fa-comment-alt.editor.idle:after,
        .editor-ui .app__header .controls a .fa-comment-alt.editor.idle:after,
        .app__header .controls a .configure-block__control.checkbox label.fa-comment-alt:before,
        .configure-block__control.checkbox .app__header .controls a label.fa-comment-alt:before,
        .app__header .controls a .configure-block__control.radio label.fa-comment-alt:before,
        .configure-block__control.radio .app__header .controls a label.fa-comment-alt:before,
        .app__header .controls a .configure-block + .multi-select > ul > li label.fa-comment-alt:before,
        .configure-block + .multi-select > ul > li .app__header .controls a label.fa-comment-alt:before {
          opacity: .5; }
      .app__header .controls button .fa-cog,
      .app__header .controls a .fa-cog {
        position: relative;
        top: 4px;
        opacity: .8; }
      .app__header .controls button:focus,
      .app__header .controls a:focus {
        outline: 0; }
      .app__header .controls button:hover,
      .app__header .controls a:hover {
        cursor: pointer; }
        .app__header .controls button:hover .fa-volume-mute,
        .app__header .controls a:hover .fa-volume-mute {
          opacity: .8; }
        .app__header .controls button:hover .fa-expand-alt,
        .app__header .controls a:hover .fa-expand-alt {
          opacity: .8; }
        .app__header .controls button:hover .fa-cog,
        .app__header .controls a:hover .fa-cog {
          opacity: 1; }
        .app__header .controls button:hover.fa-comment-alt-check,
        .app__header .controls a:hover.fa-comment-alt-check {
          opacity: .8; }
  .app__body {
    flex-basis: 100%;
    overflow-y: auto;
    padding: 30px; }
    .app__body .container {
      width: 1050px;
      margin: 0px auto; }
    .app__body.expanded {
      padding: 0; }
      .app__body.expanded .table {
        border-radius: 0; }

.alert {
  display: flex;
  align-items: center;
  justify-content: space-between;
  padding: 30px;
  background: rgba(255, 255, 255, 0.95);
  background-image: linear-gradient(-225deg, rgba(255, 255, 255, 0.5) 0%, rgba(216, 216, 216, 0.5) 100%);
  border-radius: 25px; }
  .alert-outer {
    position: relative;
    border: 5px solid rgba(255, 255, 255, 0.2);
    border-radius: 30px;
    margin-bottom: 30px;
    box-shadow: 0px 4px 8px rgba(0, 0, 0, 0.15);
    overflow: hidden; }
    .alert-outer .alert-loader {
      position: absolute;
      bottom: 0;
      width: 100%;
      height: 5px;
      margin: 0px auto;
      background-color: rgba(0, 0, 0, 0.1); }
      .alert-outer .alert-loader .alert-loader-inner {
        position: relative;
        background-color: #4A6FA5;
        width: 33%;
        height: 5px; }
  .alert .alert-content {
    flex-basis: 100%;
    padding-left: 30px; }
    .alert .alert-content h2 {
      font-size: 20px;
      color: #4A6FA5;
      text-shadow: 0px 1px 0px #fff;
      margin: 0 0 8px; }
    .alert .alert-content p {
      margin: 8px 0 0;
      font-style: italic;
      font-weight: 500;
      color: #353F54;
      font-size: 16px; }
    .alert .alert-content .button {
      margin-top: 10px; }
  .alert .alert-time {
    white-space: nowrap; }
    .alert .alert-time p {
      font-weight: 500;
      color: #353F54; }
  .alert-icon figure {
    display: flex;
    align-items: center;
    justify-content: center;
    margin: 0;
    width: 96px;
    height: 96px;
    border-radius: 50%;
    background-color: #DBE9EE;
    border: 2px solid rgba(22, 96, 136, 0.2); }
    .alert-icon figure i {
      font-size: 64px;
      color: #4A6FA5; }
  .alert.alert-danger .alert-icon figure {
    background-color: #E9E1DF;
    border-color: #DDC4BE; }
    .alert.alert-danger .alert-icon figure i {
      color: #DD5034; }
  .alert.alert-danger .alert-content h2 {
    color: #DD5034; }
  .alert.alert-danger + .alert-loader .alert-loader-inner {
    background-color: #DD5034; }
  .alert.alert-warning .alert-icon figure {
    background-color: #FCF9D6;
    border-color: #DCD8A6; }
    .alert.alert-warning .alert-icon figure i {
      color: #E5D518; }
  .alert.alert-warning .alert-content h2 {
    color: #b7aa13; }
  .alert.alert-warning + .alert-loader .alert-loader-inner {
    background-color: #E5D518; }
  .alert.alert-info .alert-icon figure {
    background-color: #EBEBEB;
    border-color: rgba(96, 96, 96, 0.2); }
    .alert.alert-info .alert-icon figure i {
      color: #4287EB; }
  .alert.alert-info .alert-content h2 {
    color: #4287EB; }
  .alert.alert-info + .alert-loader .alert-loader-inner {
    background-color: #4287EB; }

#top-level-alert {
  min-height: 170px; }
  #top-level-alert .alert-outer {
    opacity: 1;
    transform: scale(1);
    transition: transform 300ms linear, opacity 300ms linear; }
  #top-level-alert.out .alert-outer {
    opacity: 0;
    transform: scale(0.5); }

table.table {
  border-radius: 16px;
  background-color: #fff;
  border: 1px solid rgba(0, 0, 0, 0.5);
  border-spacing: 0;
  width: 100%;
  overflow: hidden; }
  table.table thead th {
    text-align: left;
    color: #4A6FA5; }
    table.table thead th a {
      float: right;
      color: inherit; }
      table.table thead th a.center {
        display: block;
        float: none;
        text-align: center; }
  table.table th {
    padding: 15px; }
  table.table td {
    padding: 10px 15px;
    font-size: 14px;
    line-height: 18px; }
    table.table td em {
      opacity: .5; }
    table.table td a.follow-link {
      position: relative;
      display: block;
      font-weight: 500;
      color: #4A6FA5;
      text-decoration: none; }
      table.table td a.follow-link i:before {
        display: inline-block;
        position: relative;
        top: 4px;
        -webkit-font-smoothing: antialiased;
        -moz-osx-font-smoothing: grayscale;
        display: inline-block;
        font-style: normal;
        font-variant: normal;
        font-weight: normal;
        line-height: 1;
        vertical-align: -.125em;
        content: "\f0c1";
        float: right;
        margin-left: 5px;
        font-size: 1em; }
  table.table thead th,
  table.table tbody td,
  table.table tfoot td {
    border-left: 1px solid rgba(0, 0, 0, 0.3); }
    table.table thead th:first-child,
    table.table tbody td:first-child,
    table.table tfoot td:first-child {
      border-left: 0; }
    table.table thead th.centerize,
    table.table tbody td.centerize,
    table.table tfoot td.centerize {
      text-align: center;
      vertical-align: middle; }
    table.table thead th.righterize,
    table.table tbody td.righterize,
    table.table tfoot td.righterize {
      text-align: right;
      vertical-align: middle; }
    table.table thead th.md-padding,
    table.table tbody td.md-padding,
    table.table tfoot td.md-padding {
      padding-left: 5px;
      padding-right: 5px; }
    table.table thead th.drop-padding,
    table.table tbody td.drop-padding,
    table.table tfoot td.drop-padding {
      padding-left: 0;
      padding-right: 0; }
    table.table thead th.icon-cell i,
    table.table tbody td.icon-cell i,
    table.table tfoot td.icon-cell i {
      font-size: 22px; }
    table.table thead th.no-wrap,
    table.table tbody td.no-wrap,
    table.table tfoot td.no-wrap {
      white-space: nowrap; }
    table.table thead th.text-wrap,
    table.table tbody td.text-wrap,
    table.table tfoot td.text-wrap {
      white-space: nowrap;
      max-width: 300px;
      overflow: hidden;
      text-overflow: ellipsis; }
  table.table tbody > tr:nth-child(odd) {
    background-color: #FFF; }
    table.table tbody > tr:nth-child(odd)[data-row-style="danger"] {
      background-color: #E9E1DF; }
    table.table tbody > tr:nth-child(odd)[data-row-style="warning"] {
      background-color: #FCF9D6; }
    table.table tbody > tr:nth-child(odd)[data-row-style="info"] {
      background-color: #DBE9EE; }
  table.table tbody > tr:nth-child(even) {
    background-color: #F1FBFF; }
    table.table tbody > tr:nth-child(even)[data-row-style="danger"] {
      background-color: #F7EEEC; }
    table.table tbody > tr:nth-child(even)[data-row-style="warning"] {
      background-color: #FFFEEF; }
    table.table tbody > tr:nth-child(even)[data-row-style="info"] {
      background-color: #EFF6F8; }
  table.table tbody.alternate-n2 > tr:nth-child(4n), table.table tbody.alternate-n2 > tr:nth-child(4n-1) {
    background-color: #FFF; }
    table.table tbody.alternate-n2 > tr:nth-child(4n)[data-row-style="danger"], table.table tbody.alternate-n2 > tr:nth-child(4n-1)[data-row-style="danger"] {
      background-color: #E9E1DF; }
    table.table tbody.alternate-n2 > tr:nth-child(4n)[data-row-style="warning"], table.table tbody.alternate-n2 > tr:nth-child(4n-1)[data-row-style="warning"] {
      background-color: #FCF9D6; }
    table.table tbody.alternate-n2 > tr:nth-child(4n)[data-row-style="info"], table.table tbody.alternate-n2 > tr:nth-child(4n-1)[data-row-style="info"] {
      background-color: #DBE9EE; }
  table.table tbody.alternate-n2 > tr:nth-child(4n-2), table.table tbody.alternate-n2 > tr:nth-child(4n-3) {
    background-color: #F1FBFF; }
    table.table tbody.alternate-n2 > tr:nth-child(4n-2)[data-row-style="danger"], table.table tbody.alternate-n2 > tr:nth-child(4n-3)[data-row-style="danger"] {
      background-color: #F7EEEC; }
    table.table tbody.alternate-n2 > tr:nth-child(4n-2)[data-row-style="warning"], table.table tbody.alternate-n2 > tr:nth-child(4n-3)[data-row-style="warning"] {
      background-color: #FFFEEF; }
    table.table tbody.alternate-n2 > tr:nth-child(4n-2)[data-row-style="info"], table.table tbody.alternate-n2 > tr:nth-child(4n-3)[data-row-style="info"] {
      background-color: #EFF6F8; }
  table.table tbody tr .icon-cell > i {
    color: #4A6FA5; }
  table.table tbody tr .fill-base {
    background-color: #4A6FA5; }
  table.table tbody tr[data-row-style="danger"] .icon-cell > i {
    color: #DD5034; }
  table.table tbody tr[data-row-style="danger"] .fill-base {
    background-color: #DD5034; }
  table.table tbody tr[data-row-style="danger"] + .info-expansion {
    background-color: #fdf6f5; }
    table.table tbody tr[data-row-style="danger"] + .info-expansion h3 {
      color: #DD5034; }
  table.table tbody tr[data-row-style="warning"] .icon-cell > i {
    color: #b7aa13; }
  table.table tbody tr[data-row-style="warning"] .fill-base {
    background-color: #E5D518; }
  table.table tbody tr[data-row-style="warning"] + .info-expansion {
    background-color: #fefdf3; }
    table.table tbody tr[data-row-style="warning"] + .info-expansion h3 {
      color: #b7aa13; }
  table.table tbody tr[data-row-style="info"] .icon-cell > i {
    color: #4287EB; }
  table.table tbody tr[data-row-style="info"] .fill-base {
    background-color: #4287EB; }
  table.table tbody tr[data-row-style="info"] + .info-expansion {
    background-color: #fbfdff; }
    table.table tbody tr[data-row-style="info"] + .info-expansion h3 {
      color: #4287EB; }
  table.table tbody tr.info-expansion {
    display: none;
    background-color: #f5f5f5; }
    table.table tbody tr.info-expansion > td {
      padding: 15px 30px 30px;
      word-break: break-all; }
      table.table tbody tr.info-expansion > td em {
        opacity: .7; }
      table.table tbody tr.info-expansion > td p {
        line-height: 22px; }
      table.table tbody tr.info-expansion > td h3 {
        margin: 0 0 15px; }
      table.table tbody tr.info-expansion > td .meta-summary {
        margin: 0 0 15px; }
        table.table tbody tr.info-expansion > td .meta-summary li {
          background-color: #fff;
          border: 1px solid #ddd;
          padding: 5px 10px;
          border-radius: 6px;
          font-weight: 500;
          color: #4A6FA5; }
          table.table tbody tr.info-expansion > td .meta-summary li i {
            margin-right: 5px; }
          table.table tbody tr.info-expansion > td .meta-summary li:not(:first-child) {
            margin-left: 10px; }
  table.table tbody tr a[data-expand-row] {
    display: block;
    text-align: center; }
    table.table tbody tr a[data-expand-row] i {
      color: #4A6FA5;
      font-size: 1.1em; }
      table.table tbody tr a[data-expand-row] i:before {
        content: "\f02d"; }
  table.table tbody tr.expanded + .info-expansion {
    display: table-row; }
  table.table tbody tr.expanded [data-expand-row] i:before {
    content: "\f518"; }
  table.table tbody tr.expanded > td {
    padding-top: 5px;
    padding-bottom: 5px;
    border-bottom-color: transparent;
    font-weight: 700; }
    table.table tbody tr.expanded > td:not(.fill-base) {
      background-color: rgba(0, 0, 0, 0.05); }
    table.table tbody tr.expanded > td.icon-cell .fal, table.table tbody tr.expanded > td.icon-cell .editor-ui .editor.loading:after, .editor-ui table.table tbody tr.expanded > td.icon-cell .editor.loading:after, table.table tbody tr.expanded > td.icon-cell .editor-ui .editor.idle:after, .editor-ui table.table tbody tr.expanded > td.icon-cell .editor.idle:after, table.table tbody tr.expanded > td.icon-cell .configure-block__control.checkbox label:before, .configure-block__control.checkbox table.table tbody tr.expanded > td.icon-cell label:before, table.table tbody tr.expanded > td.icon-cell .configure-block__control.radio label:before, .configure-block__control.radio table.table tbody tr.expanded > td.icon-cell label:before, table.table tbody tr.expanded > td.icon-cell .configure-block + .multi-select > ul > li label:before, .configure-block + .multi-select > ul > li table.table tbody tr.expanded > td.icon-cell label:before {
      position: relative;
      top: 1px;
      margin-top: 1px;
      font-size: 16px; }
  table.table tbody tr:not(.info-expansion):not(.expanded):hover {
    cursor: pointer; }
    table.table tbody tr:not(.info-expansion):not(.expanded):hover > td:not(.fill-base) {
      background-color: rgba(0, 0, 0, 0.02); }
  table.table tbody tr.input-row td {
    padding: 15px; }
    table.table tbody tr.input-row td > input {
      display: block;
      -webkit-appearance: none;
      font-size: 1.1em;
      box-shadow: 0;
      border: 1px solid #ddd;
      width: 100%;
      padding: 10px 7px;
      box-sizing: border-box; }
      table.table tbody tr.input-row td > input:focus {
        outline: none;
        border-color: rgba(74, 111, 165, 0.5);
        background-color: #fbfcfd; }
  table.table tbody tr.error-row button {
    float: right; }
  table.table tbody tr.loading > td {
    text-align: center;
    padding: 80px 0;
    font-size: 80px; }
    table.table tbody tr.loading > td > .fa-spinner-third {
      color: #4A6FA5; }
  table.table tbody td,
  table.table tfoot td {
    border-top: 1px solid rgba(0, 0, 0, 0.2); }

.button {
  font-family: Roboto, -apple-system, BlinkMacSystemFont, "Segoe UI", Oxygen-Sans, Ubuntu, Cantarell, "Helvetica Neue", sans-serif;
  -webkit-appearance: none;
  display: inline-block;
  padding: 7px 10px;
  text-decoration: none;
  background-color: #4A6FA5;
  border-radius: 4px;
  font-weight: 500;
  color: #f6f8fb;
  border-style: solid;
  border-width: 0 0 2px 0;
  border-color: #344e74;
  font-size: 16px; }
  .button i {
    color: #fff;
    margin-right: 5px;
    font-size: 1.1em;
    vertical-align: baseline; }
  .button:hover {
    cursor: pointer;
    background-color: #46699d; }
  .button:active {
    position: relative;
    top: 1px;
    background-color: #436495;
    border-bottom-width: 1px; }
  .button:focus {
    outline: none; }
  .button.icon-button {
    padding-bottom: 4px; }
    .button.icon-button i {
      text-align: center;
      min-width: 25px;
      margin-right: 0; }
  .button.secondary {
    background-color: #fff;
    color: #444;
    border-bottom-color: #ccc; }
  .button[disabled] {
    background-color: #fff;
    color: #4A6FA5;
    border-color: #ddd; }
    .button[disabled]:hover {
      cursor: default; }
    .button[disabled] i {
      color: #4A6FA5; }

.tabs {
  margin-bottom: 15px;
  padding-left: 10px;
  padding-top: 15px; }
  .tabs > ul > li {
    margin-right: 10px; }
    .tabs > ul > li a {
      text-decoration: none;
      display: block;
      color: #fff;
      opacity: .5;
      font-weight: 500; }
      .tabs > ul > li a.active {
        position: relative;
        text-decoration: none;
        opacity: 1; }
        .tabs > ul > li a.active:after {
          content: "";
          position: absolute;
          left: 0;
          bottom: -6px;
          width: 100%;
          height: 3px;
          background-color: #fff;
          border-radius: 12px; }
      .tabs > ul > li a:hover {
        opacity: .8; }

/*
  <div class="prompt-backdrop">
    <section class="prompt-dialog">
      <div class="prompt-body">
        <h2><i class="{icon}"></i> Prompt title</h2>
        <p>Prompt description</p>
      </div>
      <footer class="prompt-footer">
        <button>Dismiss</button>
        <button>Confirm</button>
      </footer>
    </section>
  </div>
 */
.prompt-backdrop {
  position: fixed;
  width: 100vw;
  height: 100vh;
  top: 0;
  left: 0;
  background-color: rgba(5, 17, 35, 0.8);
  z-index: 100;
  display: flex;
  align-items: center;
  justify-content: center; }

.prompt-dialog {
  background-color: #fff;
  width: 320px;
  padding: 20px;
  border-radius: 4px; }
  .prompt-dialog.has-icon {
    position: relative;
    overflow: hidden; }
    .prompt-dialog.has-icon:before {
      content: "";
      position: absolute;
      width: 70px;
      height: 100%;
      right: 0;
      top: 0;
      background-color: #f5f5f5;
      z-index: 1; }
    .prompt-dialog.has-icon .prompt-footer,
    .prompt-dialog.has-icon .prompt-body {
      position: relative;
      z-index: 2; }

.prompt-body {
  margin-bottom: 30px; }
  .has-icon .prompt-body {
    display: flex;
    align-items: center; }
    .has-icon .prompt-body > * {
      flex-basis: 100%; }
      .has-icon .prompt-body > *.prompt-icon {
        flex-basis: 120px;
        flex-shrink: 0;
        display: flex;
        align-items: center;
        justify-content: center;
        padding-left: 20px;
        box-sizing: border-box; }
        .has-icon .prompt-body > *.prompt-icon i {
          font-size: 2.75em;
          color: #2E3948; }
  .prompt-body > div {
    display: inline; }

.prompt-title {
  font-size: 18px;
  font-weight: 400;
  margin: 10px 0; }

.prompt-description {
  font-size: 15px;
  font-weight: 500;
  margin: 10px 0; }

.prompt-footer {
  display: flex;
  justify-content: space-between; }
  .prompt-footer button {
    -webkit-appearance: none;
    border: 0;
    margin: 0 5px;
    border-radius: 4px;
    padding: 10px 20px;
    font-family: "Roboto";
    font-weight: 500;
    background-color: #D8D8D8;
    color: #222222; }
    .prompt-footer button:last-child {
      margin-right: 0; }
    .prompt-footer button.primary {
      background-color: #2E3948;
      color: #FFF; }

.search-bar {
  background-color: #fff; }
  .search-bar fieldset {
    border: 0;
    outline: none;
    padding: 0; }
    .search-bar fieldset > div {
      display: flex;
      align-items: center;
      padding: 0 10px; }
    .search-bar fieldset > input {
      flex-basis: 100%; }
  .search-bar input {
    border-radius: 0;
    background-color: transparent;
    padding: 15px 10px;
    margin: 0;
    box-shadow: 0 0 0 rgba(255, 255, 255, 0);
    flex-basis: 100%;
    position: relative;
    left: -1px;
    transition: box-shadow .3s; }
    .search-bar input:focus {
      outline: none;
      box-shadow: inset 0 -1px 0 rgba(66, 135, 235, 0.6); }
  .search-bar button {
    border: 1px solid #e5e5e5;
    background-color: #f5f5f5;
    font-family: "Roboto";
    font-weight: 500;
    padding: 5px 50px;
    flex-shrink: 0; }
    .search-bar button:hover {
      background-color: #e5e5e5;
      border-color: #eee;
      cursor: pointer; }
    .search-bar button:focus {
      outline: none; }

.system-indicator {
  position: relative;
  display: inline-block;
  width: 30px;
  height: 30px;
  padding: 2px;
  background-color: rgba(12, 42, 57, 0.5);
  border-radius: 50%;
  box-sizing: border-box; }
  .system-indicator--inner {
    display: block;
    width: 100%;
    height: 100%;
    border-radius: 50%;
    border-width: 2px;
    border-style: solid;
    box-sizing: border-box; }
  .system-indicator > .system-indicator--inner, .system-indicator[data-online="false"] > .system-indicator--inner {
    border-color: #8B8B8B;
    background-image: linear-gradient(-180deg, #D8D8D8 0%, #B0B0B0 100%); }
  .system-indicator[data-online="true"] > .system-indicator--inner {
    border-color: rgba(71, 101, 41, 0.82);
    background-image: linear-gradient(-180deg, #B5EB45 0%, #7ED321 100%); }
  .system-indicator[data-online="error"] > .system-indicator--inner {
    border-color: #572F26;
    background-image: linear-gradient(-180deg, #F08863 0%, #DD5034 100%); }

.editor-body {
  display: flex;
  flex-direction: column; }
  .editor-body .editor-ui {
    flex-basis: 100%; }

.editor-ui {
  background-color: rgba(255, 255, 255, 0.95);
  border-radius: 16px;
  height: 100%;
  overflow: hidden; }
  .expanded .editor-ui {
    border-radius: 0; }
  .editor-ui-left {
    border-right: 1px solid #ccc;
    overflow-y: hidden;
    display: flex;
    flex-direction: column; }
  .editor-ui .url-groups {
    flex-basis: 100%;
    overflow-y: auto;
    align-items: stretch;
    padding: 15px 0; }
    .editor-ui .url-groups > li {
      position: relative;
      border-bottom: 1px solid #ccc; }
      .editor-ui .url-groups > li a {
        display: block;
        flex-basis: 100%;
        padding: 15px;
        color: inherit;
        font-weight: 500;
        color: #4A6FA5;
        text-decoration: none; }
        .editor-ui .url-groups > li a > span {
          display: block;
          margin-top: 5px;
          font-weight: 700;
          font-size: .7em;
          color: #999; }
        .editor-ui .url-groups > li a .url-count {
          display: inline-block;
          border-radius: 2px;
          padding: 2px 4px;
          font-size: .7em;
          background-color: #d5d5d5;
          font-style: normal;
          vertical-align: middle; }
        .editor-ui .url-groups > li a:hover {
          background-color: #eee; }
        .editor-ui .url-groups > li a.active {
          background-color: #4A6FA5; }
          .editor-ui .url-groups > li a.active, .editor-ui .url-groups > li a.active > span {
            color: #fff; }
          .editor-ui .url-groups > li a.active .url-count {
            background-color: #3b5984;
            color: rgba(255, 255, 255, 0.7); }
      .editor-ui .url-groups > li .events-badge {
        position: absolute;
        right: 5px;
        top: 50%;
        margin-top: -13px;
        background-color: #fff;
        padding: 3px 10px;
        text-align: center;
        border: 1px solid #aaa;
        border-radius: 15px;
        color: #000; }
        .editor-ui .url-groups > li .events-badge.has-critical {
          line-height: 0;
          padding: 3px 3px 6px 10px; }
          .editor-ui .url-groups > li .events-badge.has-critical:after {
            content: "";
            position: relative;
            display: inline-block;
            width: 16px;
            height: 16px;
            border-radius: 8px;
            background-color: #f00;
            margin-left: 5px;
            top: 1px;
            right: 2px; }
        .editor-ui .url-groups > li .events-badge:hover {
          cursor: pointer; }
  .editor-ui-nav-foot {
    padding: 10px;
    border-top: 1px solid #ccc; }
  .editor-ui > header {
    padding: 0 20px;
    border-bottom: 1px solid #ccc; }
    .editor-ui > header h3 {
      color: #444;
      margin-bottom: 0; }
      .editor-ui > header h3 i {
        margin-right: 10px;
        font-size: 1.1em; }
      .editor-ui > header h3 [data-placeholder="url"] {
        display: inline-block;
        white-space: nowrap;
        max-width: calc(100% - 50px);
        overflow: hidden;
        text-overflow: ellipsis;
        vertical-align: middle; }
    .editor-ui > header .split-view, .editor-ui > header .split-view--vertical {
      justify-content: space-between; }
    .editor-ui > header p {
      color: #444; }
      .editor-ui > header p span {
        font-weight: 500;
        color: #4287EB; }
  .editor-ui [data-placeholder]:not(.silent):empty:before {
    content: "Loading...";
    color: #ccc; }
  .editor-ui .editor {
    position: relative;
    overflow-y: auto; }
    .editor-ui .editor.loading, .editor-ui .editor.idle {
      display: flex;
      align-items: center;
      justify-content: center; }
      .editor-ui .editor.loading:after, .editor-ui .editor.idle:after {
        -webkit-font-smoothing: antialiased;
        -moz-osx-font-smoothing: grayscale;
        display: inline-block;
        font-style: normal;
        font-variant: normal;
        font-weight: normal;
        line-height: 1;
        vertical-align: -.125em;
        color: #4A6FA5;
        font-size: 80px;
        opacity: .9;
        transition: opacity 450ms linear; }
      .editor-ui .editor.loading.loading:after, .editor-ui .editor.idle.loading:after {
        content: "\f3f4"; }
      .editor-ui .editor.loading.idle:after, .editor-ui .editor.idle.idle:after {
        content: "\f0ac";
        opacity: .05; }
    .editor-ui .editor .next-scan {
      padding: 15px;
      margin-bottom: 0;
      border-bottom: 1px solid #ccc;
      color: #888;
      font-size: 12px;
      font-weight: 500; }
      .editor-ui .editor .next-scan span {
        color: #000;
        font-weight: 600; }
    .editor-ui .editor header {
      display: flex;
      align-items: center;
      justify-content: space-between;
      padding: 0 15px;
      margin-top: 15px; }
      .editor-ui .editor header h3 {
        margin: 0; }
        .editor-ui .editor header h3 i {
          font-size: .7em;
          vertical-align: middle; }
      .editor-ui .editor header > nav > div,
      .editor-ui .editor header > nav > p {
        display: inline-block; }
      .editor-ui .editor header > nav > p {
        color: #888;
        margin: 0 5px; }
    .editor-ui .editor hr {
      margin: 0; }
    .editor-ui .editor textarea {
      background-color: transparent;
      width: 100%;
      box-sizing: border-box;
      resize: none;
      height: 30px;
      font-size: 18px;
      line-height: 24px; }
      .editor-ui .editor textarea:focus {
        outline: none; }
    .editor-ui .editor .url-area {
      padding: 20px;
      border-bottom: 1px solid #ccc;
      background-color: #fff; }
    .editor-ui .editor .url-list {
      position: relative;
      list-style: none;
      margin: 20px 15px;
      padding: 0;
      box-sizing: border-box; }
      .editor-ui .editor .url-list > li {
        display: flex;
        align-items: center; }
        .editor-ui .editor .url-list > li:not(:last-child) {
          margin-bottom: 10px; }
        .editor-ui .editor .url-list > li > .fa-atlas {
          margin-right: 15px; }
        .editor-ui .editor .url-list > li > .fa-angle-down, .editor-ui .editor .url-list > li > .fa-angle-right {
          margin-left: 15px;
          min-width: 15px;
          text-align: right; }
        .editor-ui .editor .url-list > li textarea {
          height: 40px;
          padding-top: 8px;
          line-height: 25px; }
        .editor-ui .editor .url-list > li.open {
          margin-bottom: 0; }
          .editor-ui .editor .url-list > li.open .fa-angle-right:before {
            content: "\f107"; }
          .editor-ui .editor .url-list > li.open textarea {
            border-bottom-left-radius: 0;
            border-bottom-right-radius: 0; }
    .editor-ui .editor .data-list,
    .editor-ui .editor .default-list {
      list-style: none;
      padding: 5px 0;
      margin-bottom: 15px;
      background-color: #f5f5f5;
      border: 1px solid #d5d5d5;
      border-top-width: 0;
      margin: 0 30px 15px; }
      .editor-ui .editor .data-list.scroll-context,
      .editor-ui .editor .default-list.scroll-context {
        max-height: 500px;
        overflow-y: auto; }
      .editor-ui .editor .data-list li,
      .editor-ui .editor .default-list li {
        width: 100%;
        border-bottom: 1px solid #d5d5d5;
        background-color: #fff; }
        .editor-ui .editor .data-list li:first-child,
        .editor-ui .editor .default-list li:first-child {
          border-top: 1px solid #d5d5d5; }
        .editor-ui .editor .data-list li a,
        .editor-ui .editor .default-list li a {
          display: block;
          padding: 10px 10px;
          color: #666;
          font-weight: 500;
          text-decoration: none; }
          .editor-ui .editor .data-list li a:hover,
          .editor-ui .editor .default-list li a:hover {
            cursor: pointer;
            background-color: #f9f9f9; }
        .editor-ui .editor .data-list li .spread,
        .editor-ui .editor .default-list li .spread {
          display: flex;
          justify-content: space-between;
          align-items: center; }
        .editor-ui .editor .data-list li .tag,
        .editor-ui .editor .default-list li .tag {
          display: inline-flex;
          justify-content: space-between;
          align-self: flex-end;
          width: 75px;
          padding-right: 10px; }
          .editor-ui .editor .data-list li .tag:before,
          .editor-ui .editor .default-list li .tag:before {
            content: attr(data-label-prefix);
            align-self: center;
            font-weight: 900;
            font-size: .8em;
            opacity: .5; }
          .editor-ui .editor .data-list li .tag:after,
          .editor-ui .editor .default-list li .tag:after {
            content: attr(title);
            background-color: #ccc;
            font-weight: 500;
            color: #444;
            border-radius: 10px;
            padding: 2px 10px; }
        .editor-ui .editor .data-list li.paginate,
        .editor-ui .editor .default-list li.paginate {
          padding: 10px; }
          .editor-ui .editor .data-list li.paginate p,
          .editor-ui .editor .default-list li.paginate p {
            display: inline-block;
            vertical-align: middle;
            font-size: .9em;
            margin: 0;
            margin-left: 10px; }
    .editor-ui .editor-settings {
      position: absolute;
      top: 15px;
      right: 15px;
      width: 320px;
      height: calc(100% - 30px);
      background-color: rgba(255, 255, 255, 0.99);
      box-shadow: 0px 2px 4px rgba(0, 0, 0, 0.1);
      border-radius: 4px;
      overflow: hidden;
      display: flex;
      flex-direction: column; }
      .editor-ui .editor-settings header {
        background-color: rgba(0, 0, 0, 0.05);
        margin-top: 0; }
        .editor-ui .editor-settings header h4 {
          margin: 10px 0; }
      .editor-ui .editor-settings section {
        flex-basis: 100%;
        overflow-y: auto;
        padding-bottom: 10px; }
        .editor-ui .editor-settings section .multi-select {
          overflow-y: auto;
          max-height: 200px; }
          .editor-ui .editor-settings section .multi-select ul {
            margin: 0; }
        .editor-ui .editor-settings section .configure-block.flex {
          display: flex;
          justify-content: space-between;
          align-items: center; }
          .editor-ui .editor-settings section .configure-block.flex > div > i {
            margin-left: 5px;
            color: #B7CDEF; }
    .editor-ui .editor.flex {
      display: flex;
      flex-direction: column; }
      .editor-ui .editor.flex .url-area {
        flex-basis: 100%;
        overflow-y: auto; }

.scheduler--parent {
  position: relative; }

.scheduler--dialog {
  position: absolute;
  background: #FFFFFF;
  border: 1px solid #E3E3E3;
  box-shadow: 0 -1px 0 0 rgba(202, 202, 202, 0.5), 0 1px 3px 0 rgba(0, 0, 0, 0.09);
  border-radius: 8px;
  width: 125px;
  left: 50%;
  transform: translateX(-50%);
  margin-top: 15px; }
  .scheduler--dialog:before, .scheduler--dialog:after {
    bottom: 100%;
    left: 50%;
    border: solid transparent;
    content: " ";
    height: 0;
    width: 0;
    position: absolute;
    pointer-events: none; }
  .scheduler--dialog:after {
    border-color: rgba(255, 255, 255, 0);
    border-bottom-color: #EAEAEA;
    border-width: 8px;
    margin-left: -8px; }
  .scheduler--dialog:before {
    border-color: rgba(227, 227, 227, 0);
    border-bottom-color: #E3E3E3;
    border-width: 9px;
    margin-left: -9px; }
  .scheduler--dialog > * {
    position: relative;
    transition: background-color .1s; }
    .scheduler--dialog > *.hidden {
      display: none; }
    .scheduler--dialog > *:not(.scheduler__frequency):hover {
      background-color: #f5f5f5; }
    .scheduler--dialog > * .caret {
      position: absolute;
      right: 10px;
      top: 50%;
      margin-top: -5px;
      font-size: .7em;
      color: #C7C7C7;
      pointer-events: none; }
    .scheduler--dialog > *:not(:last-child) {
      border-bottom: 1px solid #E3E3E3; }

.scheduler--input-control {
  -webkit-appearance: none;
  border: 0;
  width: 100%;
  box-sizing: border-box;
  font: 12px "Roboto";
  padding: 0 10px;
  background: transparent; }
  .scheduler--input-control:focus {
    outline: 0; }
  .scheduler--input-control.center {
    text-align: center; }

.scheduler__label {
  font-size: 9px;
  font-weight: 700;
  text-transform: uppercase;
  color: #B5B5B5;
  padding: 0 10px; }

.scheduler__frequency {
  background-color: #EAEAEA;
  border-top-left-radius: 7px;
  border-top-right-radius: 7px; }

.scheduler__frequency, .scheduler__days {
  position: relative; }
  .scheduler__frequency select, .scheduler__days select {
    font-family: "Roboto";
    background-color: transparent;
    padding: 7px 10px; }
    .scheduler__frequency select:focus, .scheduler__days select:focus {
      outline: none; }
  .scheduler__frequency .scheduler__label, .scheduler__days .scheduler__label {
    color: #B1B1B1; }

.scheduler__date, .scheduler__days {
  padding: 0 0px 5px 0px; }
  .scheduler__date select, .scheduler__days select {
    -webkit-appearance: none;
    width: 100%;
    border: 0;
    background: transparent;
    font-size: 12px; }

.scheduler__days select {
  padding: 1px 10px; }

.scheduler__time {
  display: flex;
  align-items: center;
  margin-bottom: 10px; }
  .scheduler__time > div {
    flex-basis: 100%;
    text-align: center; }
  .scheduler__time a {
    color: #4A6FA5; }
    .scheduler__time a i {
      font-size: 24px; }
    .scheduler__time a:hover {
      color: #111; }
  .scheduler__time input {
    text-align: center;
    font-size: 16px;
    background: transparent; }

.scheduler__control {
  box-sizing: border-box; }
  .scheduler__control:hover {
    border-radius: 0 0 8px 8px; }
  .scheduler__control > div:not(.meta-controls) {
    padding: 0 5px 10px 5px; }
    .scheduler__control > div:not(.meta-controls) button {
      display: block;
      width: 100%;
      box-sizing: border-box;
      padding: 10px 0; }
  .scheduler__control > .meta-controls {
    display: flex;
    border-top: 1px solid #E3E3E3; }
    .scheduler__control > .meta-controls button {
      -webkit-appearance: none;
      flex-basis: 100%;
      font-size: 1em;
      border: 0;
      color: #919191;
      padding: 10px 0;
      background: transparent;
      box-sizing: border-box; }
      .scheduler__control > .meta-controls button:hover {
        cursor: pointer;
        color: #111;
        background-color: #fff; }
      .scheduler__control > .meta-controls button:focus {
        outline: none; }
      .scheduler__control > .meta-controls button:active {
        background-color: #f5f5f5; }
      .scheduler__control > .meta-controls button:first-child {
        border-bottom-left-radius: 8px; }
      .scheduler__control > .meta-controls button:last-child {
        border-bottom-right-radius: 8px; }
      .scheduler__control > .meta-controls button:not(:last-child) {
        border-right: 1px solid #E3E3E3; }

.diary-ui .columns {
  margin: 0; }
  .diary-ui .columns > * {
    padding: 0;
    width: 33.33333%;
    border-color: #ccc;
    border-style: solid;
    border-width: 0 0 1px 1px; }
    .diary-ui .columns > *:last-child {
      border-right-width: 1px; }
    .diary-ui .columns > * > div {
      flex-grow: 0;
      padding: 0 10px; }
      .diary-ui .columns > * > div ul {
        list-style: none;
        margin-top: 0;
        padding: 0; }
        .diary-ui .columns > * > div ul li {
          margin-bottom: 10px; }
          .diary-ui .columns > * > div ul li:last-child {
            margin-bottom: 0; }
        .diary-ui .columns > * > div ul textarea {
          font-family: monospace;
          overflow-y: scroll;
          width: 100%;
          height: auto; }
  .diary-ui .columns header {
    height: 52px;
    padding: 0 10px;
    margin-bottom: 10px;
    border-bottom: 1px solid #ccc; }
    .diary-ui .columns header h4 {
      font-weight: 400;
      margin: 15px 0 10px 0; }
      .diary-ui .columns header h4 i {
        margin-right: 5px; }

.diary-ui .default-list li {
  padding: 5px 10px; }

.diary-ui .data-list li {
  position: relative; }
  .diary-ui .data-list li button.expand {
    -webkit-appearance: none;
    position: absolute;
    background-color: transparent;
    border: 0;
    top: 5px;
    right: 5px; }
    .diary-ui .data-list li button.expand:hover {
      cursor: pointer; }
    .diary-ui .data-list li button.expand:focus {
      outline: none; }
    .diary-ui .data-list li button.expand + textarea {
      padding-right: 45px; }

.diary-ui .key-value,
.diary-ui .collapse {
  padding-bottom: 10px;
  background-color: #fff;
  border-color: #ccc;
  border-width: 0px 1px 1px 1px;
  padding: 15px 0;
  border-style: solid; }
  .diary-ui .key-value:first-child,
  .diary-ui .collapse:first-child {
    border-top-width: 1px;
    border-top-right-radius: 6px;
    border-top-left-radius: 6px; }
  .diary-ui .key-value:last-child,
  .diary-ui .collapse:last-child {
    border-bottom-width: 2px;
    box-shadow: 0px 2px 0px #ddd;
    border-bottom-right-radius: 6px;
    border-bottom-left-radius: 6px; }
  .diary-ui .key-value p,
  .diary-ui .collapse p {
    margin: 0;
    padding-left: 15px;
    padding-right: 15px; }
  .diary-ui .key-value.collapse:hover,
  .diary-ui .collapse.collapse:hover {
    cursor: pointer;
    background-color: #f5f5f5; }
  .diary-ui .key-value.collapse > p,
  .diary-ui .collapse.collapse > p {
    font-size: 14px;
    font-weight: 600; }
  .diary-ui .key-value .key,
  .diary-ui .collapse .key {
    font-weight: 600;
    font-size: .8em;
    margin-bottom: 10px;
    text-transform: uppercase;
    color: #aaa; }
  .diary-ui .key-value .value,
  .diary-ui .collapse .value {
    word-wrap: break-word; }
  .diary-ui .key-value.hidden,
  .diary-ui .collapse.hidden {
    display: none; }

.content-overlay {
  position: fixed;
  display: flex;
  flex-direction: column;
  z-index: 10;
  width: 100vw;
  height: 100vh;
  top: 0;
  left: 0;
  background-color: rgba(74, 111, 165, 0.8);
  padding: 30px;
  box-sizing: border-box; }
  .content-overlay__dialog {
    width: 100%;
    height: 100%;
    background-color: rgba(245, 245, 245, 0.8);
    border-radius: 8px;
    overflow-y: auto; }
  .content-overlay p {
    margin: 10px;
    padding: 10px;
    border-radius: 6px;
    box-sizing: border-box;
    background-color: rgba(255, 255, 255, 0.6);
    margin-bottom: 10px;
    font-size: 14px;
    font-weight: 500; }
    .content-overlay p small {
      display: block;
      margin-bottom: 10px; }
  .content-overlay__navbar {
    text-align: right;
    color: #fff;
    margin-bottom: 15px; }
    .content-overlay__navbar a {
      color: inherit;
      font-size: 2em; }
  .content-overlay .network-body {
    display: flex;
    padding: 0 7px 15px 7px;
    box-sizing: border-box;
    border-bottom: 1px solid #ccc;
    margin-bottom: 15px; }
    .content-overlay .network-body > div {
      flex-basis: 100%;
      padding: 0 7px;
      box-sizing: border-box; }
      .content-overlay .network-body > div h4 {
        margin: 0 0 15px 0; }
    .content-overlay .network-body textarea {
      width: 100%;
      font-family: monospace;
      height: auto;
      padding: 15px;
      box-sizing: border-box;
      resize: none;
      background-color: rgba(255, 255, 255, 0.5);
      color: #000;
      border: 0;
      line-height: 1.2em;
      border-radius: 6px; }
      .content-overlay .network-body textarea:hover {
        background-color: rgba(255, 255, 255, 0.9); }

.configure-block__control.checkbox label, .configure-block__control.radio label, .configure-block + .multi-select > ul > li label {
  display: block;
  background-color: #B7CDEF;
  color: #141414;
  padding: 8px 12px 8px 8px;
  box-sizing: border-box;
  border-radius: 3px; }
  .configure-block__control.checkbox label:before, .configure-block__control.radio label:before, .configure-block + .multi-select > ul > li label:before {
    -webkit-font-smoothing: antialiased;
    -moz-osx-font-smoothing: grayscale;
    display: inline-block;
    font-style: normal;
    font-variant: normal;
    font-weight: normal;
    line-height: 1;
    vertical-align: -.125em;
    content: "";
    display: inline-block;
    width: 16px;
    height: 16px;
    background-color: #fff;
    border: 1px solid #96A1B1;
    vertical-align: middle;
    margin-right: 5px;
    border-radius: 3px; }
  .configure-block__control.checkbox label:hover, .configure-block__control.radio label:hover, .configure-block + .multi-select > ul > li label:hover {
    cursor: pointer; }

.configure-block__control.checkbox input[type="radio"], .configure-block__control.radio input[type="radio"], .configure-block + .multi-select > ul > li input[type="radio"],
.configure-block__control.checkbox input[type="checkbox"],
.configure-block__control.radio input[type="checkbox"],
.configure-block + .multi-select > ul > li input[type="checkbox"] {
  display: none; }
  .configure-block__control.checkbox input[type="radio"]:checked + label, .configure-block__control.radio input[type="radio"]:checked + label, .configure-block + .multi-select > ul > li input[type="radio"]:checked + label,
  .configure-block__control.checkbox input[type="checkbox"]:checked + label,
  .configure-block__control.radio input[type="checkbox"]:checked + label,
  .configure-block + .multi-select > ul > li input[type="checkbox"]:checked + label {
    background-color: #4A6FA5;
    color: #fff; }
    .configure-block__control.checkbox input[type="radio"]:checked + label:before, .configure-block__control.radio input[type="radio"]:checked + label:before, .configure-block + .multi-select > ul > li input[type="radio"]:checked + label:before,
    .configure-block__control.checkbox input[type="checkbox"]:checked + label:before,
    .configure-block__control.radio input[type="checkbox"]:checked + label:before,
    .configure-block + .multi-select > ul > li input[type="checkbox"]:checked + label:before {
      border-color: #203E6B;
      content: "\f00c";
      color: #141414; }

.configure {
  /*
    <ConfigureBlock>
      <ConfigureBlockLabel>
        <Text />
        <ConfigureBlockLabelRight:optional />
      </ConfigureBlockLabel>
      <ConfigureBlockLabelDescription />
      <ConfigureBlockField>
       <ConfigureBlockInput />
      </ConfigureBlockField>
    </ConfigureBlock>
   */ }
  .configure-block {
    padding: 15px 10px 0 10px;
    box-sizing: border-box;
    font-size: 16px; }
    .configure-block__label {
      display: block;
      color: #141414;
      margin: 6px 0;
      font-weight: 500; }
      .configure-block__label a {
        float: right;
        color: #4A6FA5; }
    .configure-block__description {
      color: #7E7E7E;
      margin: 0 0 10px 0;
      font-weight: 400; }
    .configure-block__hotkeys {
      font-size: .7em;
      margin: 2px 0 5px 0;
      text-align: right; }
      .configure-block__hotkeys span {
        display: inline-block;
        background-color: #ccc;
        padding: 3px;
        border-radius: 3px;
        font-weight: 500; }
        .configure-block__hotkeys span:first-child {
          margin-left: 2px; }
    .configure-block__control {
      -webkit-appearance: none;
      display: block;
      background-color: #E4E4E4;
      border: 1px solid transparent;
      font-family: "Roboto";
      font-size: 16px;
      padding: 10px;
      box-sizing: border-box;
      width: 100%;
      border-radius: 4px;
      margin: 0 0 10px 0; }
      .configure-block__control.auto {
        width: auto; }
      .configure-block__control.inline {
        width: auto;
        display: inline-block; }
      .configure-block__control.mini {
        width: 100px; }
      .configure-block__control.checkbox, .configure-block__control.radio {
        padding: 0;
        background-color: transparent; }
        .configure-block__control.checkbox label, .configure-block__control.radio label {
          padding-top: 10px;
          padding-bottom: 10px; }
      .configure-block__control:focus, .configure-block__control:valid {
        outline: none;
        border-color: #ddd;
        background-color: #eee; }
      .configure-block__control--wrapper {
        position: relative; }
        .configure-block__control--wrapper.mini {
          width: 100px; }
        .configure-block__control--wrapper.caret:after {
          -webkit-font-smoothing: antialiased;
          -moz-osx-font-smoothing: grayscale;
          display: inline-block;
          font-style: normal;
          font-variant: normal;
          font-weight: normal;
          line-height: 1;
          vertical-align: -.125em;
          font-weight: 900;
          content: "\f0d7";
          position: absolute;
          right: 10px;
          bottom: 13px;
          color: #999; }
        .configure-block__control--wrapper.inline:not([hidden]) {
          display: flex;
          align-items: center;
          margin-bottom: 10px; }
          .configure-block__control--wrapper.inline:not([hidden]) > p {
            margin: 0 10px 0 0; }
          .configure-block__control--wrapper.inline:not([hidden]) > input,
          .configure-block__control--wrapper.inline:not([hidden]) > select {
            margin-bottom: 0; }
            .configure-block__control--wrapper.inline:not([hidden]) > input + p,
            .configure-block__control--wrapper.inline:not([hidden]) > select + p {
              margin-left: 10px; }
    .configure-block__container {
      position: relative;
      margin-left: -15px; }
      .configure-block__container .configure-block {
        vertical-align: top;
        padding: 0;
        margin: 0 15px; }
        .configure-block__container .configure-block:not([hidden]) {
          display: inline-block; }
    .configure-block.free {
      padding-left: 0;
      padding-right: 0; }
    .configure-block + .multi-select {
      background-color: #fff; }
      .configure-block + .multi-select.blue {
        background-color: #E2ECFA; }
      .configure-block + .multi-select > ul {
        list-style: none;
        padding: 15px 15px 0 15px; }
        .configure-block + .multi-select > ul > li {
          display: inline-block;
          margin-right: 15px;
          margin-bottom: 15px; }
  .configure-ui {
    background-color: rgba(255, 255, 255, 0.95); }
  .configure-aside {
    border-right: 1px solid #ccc;
    display: flex;
    flex-direction: column; }
    .configure-aside .vertical-select {
      display: flex;
      flex-direction: column;
      position: relative;
      flex-basis: 100%;
      overflow: hidden;
      background-color: #E2ECFA; }
      .configure-aside .vertical-select .configure-block__control {
        background-color: #fff;
        margin-bottom: 15px; }
        .configure-aside .vertical-select .configure-block__control:focus, .configure-aside .vertical-select .configure-block__control:valid {
          border-color: #C7D3E3; }
      .configure-aside .vertical-select__list {
        position: relative;
        width: calc(100% + 20px);
        margin: 0 0 0 -20px;
        flex-basis: 100%;
        overflow-x: hidden;
        overflow-y: auto;
        list-style: none;
        padding: 5px 5px;
        background-color: #EBF3FF; }
        .configure-aside .vertical-select__list li {
          margin: 10px 0;
          padding: 0 5px 0 15px; }
          .configure-aside .vertical-select__list li a {
            display: block;
            font-weight: 400;
            background-color: #B7CDEF;
            border-radius: 4px;
            padding: 10px;
            color: #141414;
            text-decoration: none; }
            .configure-aside .vertical-select__list li a:hover {
              background-color: #b0c5e5; }
            .configure-aside .vertical-select__list li a.active {
              font-weight: 500;
              color: #fff;
              background-color: #4A6FA5;
              width: calc(100% + 10px);
              border-top-right-radius: 0;
              border-bottom-right-radius: 0; }
            .configure-aside .vertical-select__list li a i {
              margin-right: 5px; }
  .configure-content {
    display: flex;
    flex-direction: column;
    padding: 0 25px; }
    .configure-content > h2 {
      font-weight: 400;
      font-size: 32px; }
      .configure-content > h2 .button {
        float: right; }
    .configure-content footer {
      width: calc(100% + 50px);
      margin-left: -25px;
      flex-basis: 50px;
      flex-shrink: 0;
      background-color: #4A6FA5;
      display: flex;
      justify-content: space-between; }
      .configure-content footer.align-right {
        justify-content: flex-end; }
      .configure-content footer button {
        -webkit-appearance: none;
        border: 0;
        font-family: "Roboto";
        padding: 0 30px;
        background-color: #285596;
        color: #fff;
        font-weight: 500;
        font-size: 16px; }
        .configure-content footer button:hover {
          background-color: #244d87;
          cursor: pointer; }
        .configure-content footer button:focus {
          outline: 0; }
    .configure-content .multi-select,
    .configure-content .full-block {
      width: calc(100% + 50px);
      margin-left: -25px;
      padding: 0 25px;
      box-sizing: border-box; }
      .configure-content .multi-select ul,
      .configure-content .full-block ul {
        padding-left: 0; }
    .configure-content .scroll-vertical {
      overflow-y: auto; }
    .configure-content .flex-v {
      flex-basis: 100%;
      display: flex;
      flex-direction: column; }
      .configure-content .flex-v .multi-select,
      .configure-content .flex-v .full-block {
        flex-basis: 100%;
        margin-top: 10px; }
    .configure-content .flex-h {
      display: flex;
      justify-content: space-between; }
    .configure-content .overlap-control {
      position: relative;
      align-self: flex-end;
      margin: 0;
      font-size: 14px;
      padding: 5px; }
      .configure-content .overlap-control:not([value=""]) {
        background-color: #fff; }
    .configure-content .message-box {
      display: block;
      background-color: #B7CDEF;
      margin-top: 25px;
      border-radius: 4px;
      padding: 0 15px; }
      .configure-content .message-box .close {
        float: right; }
    .configure-content .tabbed {
      display: flex;
      flex-direction: column;
      overflow: hidden;
      padding: 0; }
      .configure-content .tabbed-nav {
        display: flex;
        flex-shrink: 0;
        list-style: none;
        margin: 0; }
        .configure-content .tabbed-nav > li {
<<<<<<< HEAD
          flex-basis: 100%;
=======
          flex-basis: auto;
>>>>>>> e96a020d
          padding: 0 5px; }
          .configure-content .tabbed-nav > li a {
            display: block;
            text-align: center;
<<<<<<< HEAD
            padding: 7px 0;
            background-color: #ddd;
            border-radius: 3px;
            text-decoration: none;
            color: #444; }
            .configure-content .tabbed-nav > li a:hover, .configure-content .tabbed-nav > li a.active {
              background-color: #ccc; }
      .configure-content .tabbed-content {
        flex-basis: 100%;
        overflow-y: auto; }
=======
            padding: 7px 10px;
            background-color: #dfdfdf;
            border: 1px solid transparent;
            border-radius: 4px 4px 0 0;
            text-decoration: none;
            color: #444;
            font-size: .9em;
            font-weight: 500; }
            .configure-content .tabbed-nav > li a.active {
              background-color: #fff;
              border-color: #ddd;
              border-bottom-color: #fff;
              position: relative;
              top: 1px; }
      .configure-content .tabbed-content {
        flex-basis: 100%;
        overflow-y: auto;
        background-color: #fff;
        border-top: 1px solid #ddd; }
>>>>>>> e96a020d
        .configure-content .tabbed-content > div:not(.active) {
          display: none; }
    .configure-content .multi-input-row {
      display: flex;
<<<<<<< HEAD
      padding: 10px 0; }
      .configure-content .multi-input-row > * {
        margin: 0 5px; }
      .configure-content .multi-input-row__fields input {
        margin-right: 5px; }
=======
      align-items: flex-start;
      margin: 10px 0;
      padding: 5px; }
      .configure-content .multi-input-row:hover {
        background-color: #f9f9f9; }
      .configure-content .multi-input-row > * {
        margin: 0 5px; }
      .configure-content .multi-input-row__select {
        align-self: flex-start; }
        .configure-content .multi-input-row__select select {
          margin-bottom: 0; }
      .configure-content .multi-input-row__fields {
        flex-basis: 100%; }
        .configure-content .multi-input-row__fields input {
          float: left;
          margin-right: 5px;
          margin-bottom: 5px;
          box-sizing: content-box;
          font-family: monospace;
          font-size: .9em;
          padding-top: 13px;
          padding-bottom: 12px; }
        .configure-content .multi-input-row__fields:after {
          content: "";
          clear: both;
          display: table; }
      .configure-content .multi-input-row__actions {
        padding: 0 5px; }
        .configure-content .multi-input-row__actions a {
          font-size: 1.1em;
          display: inline-block;
          margin-top: 11px; }
>>>>>>> e96a020d

/*# sourceMappingURL=styles.css.map */<|MERGE_RESOLUTION|>--- conflicted
+++ resolved
@@ -7557,27 +7557,11 @@
         list-style: none;
         margin: 0; }
         .configure-content .tabbed-nav > li {
-<<<<<<< HEAD
-          flex-basis: 100%;
-=======
           flex-basis: auto;
->>>>>>> e96a020d
           padding: 0 5px; }
           .configure-content .tabbed-nav > li a {
             display: block;
             text-align: center;
-<<<<<<< HEAD
-            padding: 7px 0;
-            background-color: #ddd;
-            border-radius: 3px;
-            text-decoration: none;
-            color: #444; }
-            .configure-content .tabbed-nav > li a:hover, .configure-content .tabbed-nav > li a.active {
-              background-color: #ccc; }
-      .configure-content .tabbed-content {
-        flex-basis: 100%;
-        overflow-y: auto; }
-=======
             padding: 7px 10px;
             background-color: #dfdfdf;
             border: 1px solid transparent;
@@ -7597,18 +7581,10 @@
         overflow-y: auto;
         background-color: #fff;
         border-top: 1px solid #ddd; }
->>>>>>> e96a020d
         .configure-content .tabbed-content > div:not(.active) {
           display: none; }
     .configure-content .multi-input-row {
       display: flex;
-<<<<<<< HEAD
-      padding: 10px 0; }
-      .configure-content .multi-input-row > * {
-        margin: 0 5px; }
-      .configure-content .multi-input-row__fields input {
-        margin-right: 5px; }
-=======
       align-items: flex-start;
       margin: 10px 0;
       padding: 5px; }
@@ -7641,6 +7617,5 @@
           font-size: 1.1em;
           display: inline-block;
           margin-top: 11px; }
->>>>>>> e96a020d
 
 /*# sourceMappingURL=styles.css.map */