%custom-checkable-style {
  label {
    display: block;
    background-color: #B7CDEF;
    color: #141414;
    padding: 8px 12px 8px 8px;
    box-sizing: border-box;
    border-radius: 3px;
    &:before {
      @extend .fal;
      @include fa-icon;
      content: "";
      display: inline-block;
      width: 16px;
      height: 16px;
      background-color: #fff;
      border: 1px solid #96A1B1;
      vertical-align: middle;
      margin-right: 5px;
      border-radius: 3px;
    }
    &:hover { cursor: pointer; }
  }
  input[type="radio"],
  input[type="checkbox"] {
    display: none;
    &:checked + label {
      background-color: #4A6FA5;
      color: #fff;
      &:before {
        border-color: #203E6B;
        content: fa-content($fa-var-check);
        color: #141414;
      }
    }
  }
}

.configure {

  /*
    <ConfigureBlock>
      <ConfigureBlockLabel>
        <Text />
        <ConfigureBlockLabelRight:optional />
      </ConfigureBlockLabel>
      <ConfigureBlockLabelDescription />
      <ConfigureBlockField>
       <ConfigureBlockInput />
      </ConfigureBlockField>
    </ConfigureBlock>
   */

  &-block {

    padding: 15px 10px 0 10px;
    box-sizing: border-box;
    font-size: 16px;

    &__label {
      display: block;
      color: #141414;
      margin: 6px 0;
      font-weight: 500;
      a {
        float: right;
        color: #4A6FA5;
      }
    }

    &__description {
      color: #7E7E7E;
      margin: 0 0 10px 0;
      font-weight: 400;
    }

    &__hotkeys {
      font-size: .7em;
      margin: 2px 0 5px 0;
      text-align: right;
      span {
        display: inline-block;
        background-color: #ccc;
        padding: 3px;
        border-radius: 3px;
        font-weight: 500;
        &:first-child { margin-left: 2px; }
      }
    }

    &__control {
      -webkit-appearance: none;
      display: block;
      background-color: #E4E4E4;
      border: 1px solid transparent;
      font-family: "Roboto";
      font-size: 16px;
      padding: 10px;
      box-sizing: border-box;
      width: 100%;
      border-radius: 4px;
      margin: 0 0 10px 0;

      &.auto { width: auto; }
      &.inline {
        width: auto;
        display: inline-block;
      }
      &.mini { width: 100px; }

      &.checkbox,
      &.radio {
        @extend %custom-checkable-style;
        padding: 0;
        background-color: transparent;
        label {
          padding-top: 10px;
          padding-bottom: 10px;
        }
      }

      &:focus,
      &:valid {
        outline: none;
        border-color: #ddd;
        background-color: #eee;
      }

      &--wrapper {
        position: relative;

        &.mini { width: 100px; }

        &.caret {
          &:after {
            @include fa-icon;
            @extend .fas;
            font-weight: 900;
            content: fa-content($fa-var-caret-down);
            position: absolute;
            right: 10px;
            bottom: 13px;
            color: #999;
          }
        }
        &.inline:not([hidden]) {
          display: flex;
          align-items: center;
          & > p { margin: 0 10px 0 0; }

          & > input,
          & > select {
            margin-bottom: 0;
            & + p { margin-left: 10px; }
          }
          margin-bottom: 10px;
        }
      }
    }

    &__container {
      position: relative;
      margin-left: -15px;
      .configure-block {
        &:not([hidden]) { display: inline-block; }
        vertical-align: top;
        padding: 0;
        margin: 0 15px;
      }
    }

    &.free {
      padding-left: 0;
      padding-right: 0;
    }

    & + .multi-select {
      background-color: #fff;
      &.blue { background-color: #E2ECFA; }
      & > ul {
        list-style: none;
        padding: 15px 15px 0 15px;
        & > li {
          display: inline-block;
          margin-right: 15px;
          margin-bottom: 15px;
          @extend %custom-checkable-style;
        }
      }
    }

  }

  &-ui {
    background-color: rgba(255,255,255,.95);
  }

  &-aside {
    border-right: 1px solid #ccc;
    display: flex;
    flex-direction: column;

    .vertical-select {
      display: flex;
      flex-direction: column;
      position: relative;
      flex-basis: 100%;
      overflow: hidden;
      background-color: #E2ECFA;

      .configure-block__control {
        background-color: #fff;
        margin-bottom: 15px;
        &:focus,&:valid { border-color: #C7D3E3; }
      }

      &__list {
        position: relative;
        width: calc(100% + 20px);
        margin: 0 0 0 -20px;
        flex-basis: 100%;
        overflow-x: hidden;
        overflow-y: auto;
        list-style: none;
        padding: 5px 5px ;
        background-color: #EBF3FF;

        li {
          margin: 10px 0;
          padding: 0 5px 0 15px;
          a {
            display: block;
            font-weight: 400;
            background-color: #B7CDEF;
            border-radius: 4px;
            padding: 10px;
            color: #141414;
            text-decoration: none;

            &:hover { background-color: shade(#B7CDEF, 4%); }
            &.active {
              font-weight: 500;
              color: #fff;
              background-color: #4A6FA5;
              width: calc(100% + 10px);
              border-top-right-radius: 0;
              border-bottom-right-radius: 0;
            }

            i { margin-right: 5px; }
          }
        }
      }

    }

  }

  &-content {
    display: flex;
    flex-direction: column;
    padding: 0 25px;

    & > h2 {
      font-weight: 400;
      font-size: 32px;

      .button {
        float: right;
      }
    }

    footer {
      width: calc(100% + 50px);
      margin-left: -25px;
      flex-basis: 50px;
      flex-shrink: 0;
      background-color: #4A6FA5;
      display: flex;
      justify-content: space-between;

      &.align-right {
        justify-content: flex-end;
      }

      button {
        -webkit-appearance: none;
        border: 0;
        font-family: "Roboto";
        padding: 0 30px;
        background-color: #285596;
        color: #fff;
        font-weight: 500;
        font-size: 16px;
        &:hover {
          background-color: shade(#285596, 10%);
          cursor: pointer;
        };
        &:focus { outline: 0; }
      }
    }

    .multi-select,
    .full-block {
      width: calc(100% + 50px);
      margin-left: -25px;
      padding: 0 25px;
      box-sizing: border-box;
      ul { padding-left: 0; }
    }

    .scroll-vertical { overflow-y: auto; }

    .flex-v {
      flex-basis: 100%;
      display: flex;
      flex-direction: column;

      .multi-select,
      .full-block {
        flex-basis: 100%;
        margin-top: 10px;
      }
    }

    .flex-h {
      display: flex;
      justify-content: space-between;
    }

    .overlap-control {
      position: relative;
      align-self: flex-end;
      margin: 0;
      font-size: 14px;
      padding: 5px;
      &:not([value=""]) { background-color: #fff; }
    }

    .message-box {
      display: block;
      background-color: #B7CDEF;
      margin-top: 25px;
      border-radius: 4px;
      padding: 0 15px;
      .close { float: right; }
    }

    .tabbed {

      display: flex;
      flex-direction: column;
      overflow: hidden;
      padding: 0;

      &-nav {
        display: flex;
        flex-shrink: 0;
        list-style: none;
        margin: 0;
        & > li {
<<<<<<< HEAD
          flex-basis: 100%;
=======
          flex-basis: auto;
>>>>>>> e96a020d
          padding: 0 5px;
          a {
            display: block;
            text-align: center;
<<<<<<< HEAD
            padding: 7px 0;
            background-color: #ddd;
            border-radius: 3px;
            text-decoration: none;
            color: #444;
            &:hover,
            &.active { background-color: #ccc; }
=======
            padding: 7px 10px;
            background-color: #dfdfdf;
            border: 1px solid transparent;
            border-radius: 4px 4px 0 0;
            text-decoration: none;
            color: #444;
            font-size: .9em;
            font-weight: 500;

            &:hover {}

            &.active {
              background-color: #fff;
              border-color: #ddd;
              border-bottom-color: #fff;
              position: relative;
              top: 1px;
            }
>>>>>>> e96a020d
          }
        }
      }

      &-content {
        flex-basis: 100%;
        overflow-y: auto;
<<<<<<< HEAD
=======
        background-color: #fff;
        border-top: 1px solid #ddd;
>>>>>>> e96a020d
        & > div:not(.active) {
          display: none;
        }
      }

    }

    .multi-input-row {
      display: flex;
<<<<<<< HEAD
      padding: 10px 0;
      & > * { margin: 0 5px; }
      &__select {

      }
      &__fields {
        input { margin-right: 5px; }
=======
      align-items: flex-start;
      margin: 10px 0;
      padding: 5px;

      &:hover { background-color: #f9f9f9; }

      & > * {
        margin: 0 5px;
      }
      &__select {
        align-self: flex-start;
        select {
          margin-bottom: 0;
        }
      }
      &__fields {
        flex-basis: 100%;
        input {
          float: left;
          margin-right: 5px;
          margin-bottom: 5px;
          box-sizing: content-box;
          font-family: monospace;
          font-size: .9em;
          padding-top: 13px;
          padding-bottom: 12px;
        }
        &:after {
          content: "";
          clear: both;
          display: table;
        }
      }
      &__actions {
        padding: 0 5px;
        a {
          font-size: 1.1em;
          display: inline-block;
          margin-top: 11px;
        }
>>>>>>> e96a020d
      }
    }

  }

}<|MERGE_RESOLUTION|>--- conflicted
+++ resolved
@@ -359,24 +359,11 @@
         list-style: none;
         margin: 0;
         & > li {
-<<<<<<< HEAD
-          flex-basis: 100%;
-=======
           flex-basis: auto;
->>>>>>> e96a020d
           padding: 0 5px;
           a {
             display: block;
             text-align: center;
-<<<<<<< HEAD
-            padding: 7px 0;
-            background-color: #ddd;
-            border-radius: 3px;
-            text-decoration: none;
-            color: #444;
-            &:hover,
-            &.active { background-color: #ccc; }
-=======
             padding: 7px 10px;
             background-color: #dfdfdf;
             border: 1px solid transparent;
@@ -395,7 +382,6 @@
               position: relative;
               top: 1px;
             }
->>>>>>> e96a020d
           }
         }
       }
@@ -403,11 +389,8 @@
       &-content {
         flex-basis: 100%;
         overflow-y: auto;
-<<<<<<< HEAD
-=======
         background-color: #fff;
         border-top: 1px solid #ddd;
->>>>>>> e96a020d
         & > div:not(.active) {
           display: none;
         }
@@ -417,15 +400,6 @@
 
     .multi-input-row {
       display: flex;
-<<<<<<< HEAD
-      padding: 10px 0;
-      & > * { margin: 0 5px; }
-      &__select {
-
-      }
-      &__fields {
-        input { margin-right: 5px; }
-=======
       align-items: flex-start;
       margin: 10px 0;
       padding: 5px;
@@ -466,7 +440,6 @@
           display: inline-block;
           margin-top: 11px;
         }
->>>>>>> e96a020d
       }
     }
 
