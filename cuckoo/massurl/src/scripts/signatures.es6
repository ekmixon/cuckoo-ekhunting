--- conflicted
+++ resolved
@@ -294,13 +294,38 @@
     api.update(id,data).done(response => res(response)).fail(err => rej(err));
   });
 };
-<<<<<<< HEAD
 
 function deleteSignature(id) {
   return new Promise((res, rej) => {
     api.delete(id).done(response => res(response)).fail(err => rej(err));
   });
 };
+
+function runSignature(id) {
+  return new Promise((res, rej) => {
+    api.run(id).done(response => res(response)).fail(err => rej(err));
+  });
+}
+
+function displayMessage(message, type='info') {
+  let template = $(Handlebars.compile(`
+    <div class="message-box {{type}}">
+      <p>
+        {{#eq type "info"}}<i class="far fa-info-square"></i>{{/eq}}
+        {{#eq type "success"}}<i class="far fa-check"></i>{{/eq}}
+        {{message}}
+        <a href="#" class="close"><i class="far fa-times"></i></a>
+      </p>
+    </div>
+  `)({message,type}));
+  return {
+    render: function(parent,method='prepend') {
+      if(parent.find('.message-box')) parent.find('.message-box').remove();
+      parent[method](template);
+      template.find('.close').on('click', e => template.remove());
+    }
+  }
+}
 
 // input row handlers
 function inputRow(row) {
@@ -338,96 +363,6 @@
     }
   }
 
-  $(row).find('input[type="text"]').on('keyup', keyupHandler);
-}
-
-function getSignatureValues() {
-  let { formParent } = state;
-  let ret = {};
-  formParent.find('.tabbed-tab').each((i,tab) => {
-    let $tab = $(tab);
-    ret[$tab.data('tab')] = [];
-    $tab.find('[data-sig-fields]').each((i,fields) => {
-      let entry = {};
-      let type = $(fields).find('select').val()
-      entry[type] = [];
-      $(fields).find('input[type="text"]').each((i,inp) => entry[type].push(inp.value));
-      ret[$tab.data('tab')].push(entry);
-    });
-  });
-  return ret;
-}
-
-=======
-
-function deleteSignature(id) {
-  return new Promise((res, rej) => {
-    api.delete(id).done(response => res(response)).fail(err => rej(err));
-  });
-};
-
-function runSignature(id) {
-  return new Promise((res, rej) => {
-    api.run(id).done(response => res(response)).fail(err => rej(err));
-  });
-}
-
-function displayMessage(message, type='info') {
-  let template = $(Handlebars.compile(`
-    <div class="message-box {{type}}">
-      <p>
-        {{#eq type "info"}}<i class="far fa-info-square"></i>{{/eq}}
-        {{#eq type "success"}}<i class="far fa-check"></i>{{/eq}}
-        {{message}}
-        <a href="#" class="close"><i class="far fa-times"></i></a>
-      </p>
-    </div>
-  `)({message,type}));
-  return {
-    render: function(parent,method='prepend') {
-      if(parent.find('.message-box')) parent.find('.message-box').remove();
-      parent[method](template);
-      template.find('.close').on('click', e => template.remove());
-    }
-  }
-}
-
-// input row handlers
-function inputRow(row) {
-
-  let createInput = () => $(Handlebars.compile(`<input type="text" class="configure-block__control inline mini" />`)({}));
-
-  let keyupHandler = e => {
-    let target = e.currentTarget;
-    switch(e.keyCode) {
-      case 13:
-        if(target.value.length) {
-          if($(target).next().prop("tagName") == "INPUT") {
-            // focus next input if next element is an input
-            $(target).next().focus();
-          } else {
-            // else, create another input
-            let inp = createInput();
-            $(target).after(inp);
-            inp.on('keyup', keyupHandler);
-            inp.focus();
-          }
-        }
-      break;
-      case 8:
-        if(target.value.length == 0) {
-          if($(target).prev().prop('tagName') == 'INPUT') {
-            $(target).prev().focus();
-          } else if ($(target).next().prop('tagName') == 'INPUT') {
-            $(target).next().focus();
-          }
-          if($(target).prev().length !== 0)
-            $(target).remove();
-        }
-      break;
-    }
-  }
-
   // removes a row
   let removeRowHandler = e => {
     e.preventDefault();
@@ -458,7 +393,6 @@
   return ret;
 }
 
->>>>>>> e96a020d
 function renderForm(signature, meta={}) {
 
   let { formParent, sigList } = state;
@@ -490,22 +424,6 @@
         content: getSignatureValues()
       }
     }
-<<<<<<< HEAD
-    if(meta.new) {
-      // POST new signature
-      createSignature(serializeValues()).then(response => {
-        let listItem = $($SIG_LIST_ITEM({id:response.signature_id,name:fields.name.val()}));
-        state.sigList.append(listItem);
-        listItem.find('a').on('click', sigClickHandler).click();
-      }).catch(err => console.log(err));
-    } else {
-      // UPDATE signature
-      let values = serializeValues();
-      delete values.name;
-      updateSignature(signature.id, values).then(response => {
-        // signature updated
-      }).catch(err => console.log(err));
-=======
     $(e.currentTarget).html('<i class="fas fa-spinner-third fa-spin"></i>');
 
     let values = serializeValues();
@@ -529,18 +447,11 @@
       updateSignature(signature.id, values).then(response => {
         setTimeout(() => $(e.currentTarget).text('Save'), 500);
       }).catch(err => displayMessage(err.message).render(formParent));
->>>>>>> e96a020d
     }
   });
 
   // delete signature
   formParent.find('#delete-signature').on('click', e => {
-<<<<<<< HEAD
-    deleteSignature(signature.id).then(response => {
-      sigList.find(`a[href="load:${signature.id}"]`).parents('li').remove();
-      formParent.empty();
-    }).catch(err => console.log(err));
-=======
 
     $(e.currentTarget).blur();
 
@@ -558,7 +469,6 @@
       }).catch(err => displayMessage(err.message).render(formParent));
     });
 
->>>>>>> e96a020d
   });
 
   // initialize sig tabs
@@ -575,12 +485,7 @@
   formParent.find('.tabbed-tab [data-create-row]').on('click', e => {
     e.preventDefault();
     let $row = $($SIG_INPUT_ROW({
-<<<<<<< HEAD
-      type: 'any',
-      fields: []
-=======
       any: []
->>>>>>> e96a020d
     }));
     $(e.currentTarget).parent().before($row);
     inputRow($row);
@@ -589,8 +494,6 @@
   // initialize signature editor rows - existing
   formParent.find('.tabbed-tab .multi-input-row').each((i,el) => inputRow(el));
 
-<<<<<<< HEAD
-=======
   // handler for running a signature
   formParent.find('[data-run-signature]').on('click', e => {
     runSignature(signature.id).then(response => {
@@ -599,20 +502,12 @@
     }).catch(err => displayMessage(err.message).render(formParent));
   });
 
->>>>>>> e96a020d
 };
 
 let sigClickHandler = e => {
   e.preventDefault();
   let link = $(e.currentTarget);
   let id = link.attr('href').split(':')[1];
-<<<<<<< HEAD
-  loadSignature(id).then(sig => {
-    link.parents('ul').find('.active').removeClass('active');
-    link.addClass('active');
-    renderForm(sig,{new:false});
-  }).catch(err => console.log(err));
-=======
   link.prepend(`<i class="fas fa-spinner-third fa-spin"></i>`);
   loadSignature(id).then(sig => {
     setTimeout(() => {
@@ -622,7 +517,6 @@
       renderForm(sig,{new:false});
     }, 500);
   }).catch(err => displayMessage(err.message).render($el));
->>>>>>> e96a020d
 };
 
 function initSignatures($el) {
@@ -646,11 +540,7 @@
         }
       }, { new: true });
       state.sigList.find('.active').removeClass('active');
-<<<<<<< HEAD
-    }).click();
-=======
     });
->>>>>>> e96a020d
 
     // load signature - populates form with existing signatures
     loadSignature(false).then(signatures => {
@@ -659,16 +549,12 @@
         state.sigList.append(listItem);
       });
       state.sigList.find('a').on('click', sigClickHandler);
-<<<<<<< HEAD
-    }).catch(err => console.log(err));
-=======
     }).catch(err => displayMessage(err.message).render($el));
 
     $el.find('input[name="filter-signatures"]').on('keyup', e => {
       let val = $(e.currentTarget).val();
       $el.find('[data-signatures-list]').filterList(val);
     });
->>>>>>> e96a020d
 
     resolve();
   });
