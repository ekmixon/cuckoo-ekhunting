--- conflicted
+++ resolved
@@ -140,13 +140,10 @@
             s.commit()
         finally:
             s.close()
-<<<<<<< HEAD
+
         log.debug(
             "Created %s new tasks for group %s", len(groupid_task), group.name
         )
-=======
-        log.debug("Tasks created: %s", groupid_task)
->>>>>>> b7511b70
 
 def task_creator():
     """Creates tasks"""
