--- conflicted
+++ resolved
@@ -228,13 +228,8 @@
         t = json.loads(self.get("/tasks/view/%s" % task_id).data)
 
         # Fetch by sample id.
-<<<<<<< HEAD
         r = self.app.get(
             "/files/view/id/%s" % t["task"]["targets"][0]["id"]
-=======
-        r = self.get(
-            "/files/view/id/%s" % t["task"]["sample_id"]
->>>>>>> 11c39297
         )
         assert r.status_code == 200
         sample = json.loads(r.data)
